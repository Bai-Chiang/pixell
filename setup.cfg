[bumpversion]
<<<<<<< HEAD
current_version = 0.11.0
=======
current_version = 0.11.2
>>>>>>> 3c8036d0
commit = True
tag = True

[bdist_wheel]
universal = 1

[flake8]
exclude = docs

[aliases]

[versioneer]
VCS = git
style = pep440
versionfile_source = pixell/_version.py
versionfile_build = pixell/_version.py
tag_prefix = v
parentdir_prefix = pixell-<|MERGE_RESOLUTION|>--- conflicted
+++ resolved
@@ -1,9 +1,5 @@
 [bumpversion]
-<<<<<<< HEAD
-current_version = 0.11.0
-=======
 current_version = 0.11.2
->>>>>>> 3c8036d0
 commit = True
 tag = True
 
