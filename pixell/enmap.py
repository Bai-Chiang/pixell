from __future__ import print_function
import numpy as np, scipy.ndimage, warnings, astropy.io.fits, sys, time
from . import utils, wcsutils, powspec, fft as enfft

# Things that could be improved:
#  1. We assume exactly 2 WCS axes in spherical projection in {dec,ra} order.
#     It would be nice to support other configurations too. I have for example
#     needed [det,ra] or even [time,det,ra]. Adding support for this would
#     probably necessitate breaking backwards compatibility due to units.
#     WCS uses the units specified in the fits file, but I use radians.
#     Once we allos non-degree axes, the simple pi/180 conversion I use
#     won't work for all axes. It is simpler to just go with the flow and
#     use the same units as wcs. I need to think about how this would
#     interact with fourier units. Also, reordering or removing axes
#     can be difficult. I disallow that now, but for > 2 wcs dimensions,
#     these would be useful operations.
#  2. Passing around shape, wcs, dtype all the time is tedious. A simple
#     geometry object would make this less tedious, as long as it is
#     simple to override individual properties.

# Python 2/3 compatibility
try: basestring
except NameError: basestring = str

# PyFits uses row-major ordering, i.e. C ordering, while the fits file
# itself uses column-major ordering. So an array which is (ncomp,ny,nx)
# will be (nx,ny,ncomp) in the file. This means that the axes in the ndmap
# will be in the opposite order of those in the wcs object.
class ndmap(np.ndarray):
	"""Implements (stacks of) flat, rectangular, 2-dimensional maps as a dense
	numpy array with a fits WCS. The axes have the reverse ordering as in the
	fits file, and hence the WCS object. This class is usually constructed by
	using one of the functions following it, much like numpy arrays. We assume
	that the WCS only has two axes with unit degrees. The ndmap itself uses
	radians for everything."""
	def __new__(cls, arr, wcs):
		"""Wraps a numpy and bounding box into an ndmap."""
		obj = np.asarray(arr).view(cls)
		obj.wcs = wcs.deepcopy()
		return obj
	def __array_finalize__(self, obj):
		if obj is None: return
		self.wcs = getattr(obj, "wcs", None)
	def __repr__(self):
		return "ndmap(%s,%s)" % (np.asarray(self), wcsutils.describe(self.wcs))
	def __str__(self): return repr(self)
	def __array_wrap__(self, arr, context=None):
		if arr.ndim < 2: return arr
		return ndmap(arr, self.wcs)
	def copy(self, order='K'):
		return ndmap(np.copy(self,order), self.wcs)
	def sky2pix(self, coords, safe=True, corner=False): return sky2pix(self.shape, self.wcs, coords, safe, corner)
	def pix2sky(self, pix,    safe=True, corner=False): return pix2sky(self.shape, self.wcs, pix,    safe, corner)
	def box(self, corner=True): return box(self.shape, self.wcs, corner=corner)
	def pixbox_of(self,oshape,owcs): return pixbox_of(self.wcs, oshape,owcs)
	def posmap(self, safe=True, corner=False, separable=False, dtype=np.float64): return posmap(self.shape, self.wcs, safe=safe, corner=corner, separable=separable, dtype=dtype)
	def pixmap(self): return pixmap(self.shape, self.wcs)
	def lmap(self, oversample=1): return lmap(self.shape, self.wcs, oversample=oversample)
	def modlmap(self, oversample=1): return modlmap(self.shape, self.wcs, oversample=oversample)
	def modrmap(self, ref="center", safe=True, corner=False): return modrmap(self.shape, self.wcs, ref=ref, safe=safe, corner=corner)
	def area(self): return area(self.shape, self.wcs)
	def pixsize(self): return pixsize(self.shape, self.wcs)
	def pixshape(self, signed=False): return pixshape(self.shape, self.wcs, signed=signed)
	def pixsizemap(self): return pixsizemap(self.shape, self.wcs)
	def pixshapemap(self): return pixshapemap(self.shape, self.wcs)
	def extent(self, method="auto", signed=False): return extent(self.shape, self.wcs, method=method, signed=signed)
	@property
	def preflat(self):
		"""Returns a view of the map with the non-pixel dimensions flattened."""
		return self.reshape(-1, self.shape[-2], self.shape[-1])
	@property
	def npix(self): return np.product(self.shape[-2:])
	@property
	def geometry(self): return self.shape, self.wcs
	def project(self, shape, wcs, order=3, mode="constant", cval=0, prefilter=True, mask_nan=False, safe=True): return project(self, shape, wcs, order, mode=mode, cval=cval, prefilter=prefilter, mask_nan=mask_nan, safe=safe)
	def extract(self, shape, wcs, omap=None, wrap="auto", op=lambda a,b:b, cval=0, iwcs=None, reverse=False): return extract(self, shape, wcs, omap=omap, wrap=wrap, op=op, cval=cval, iwcs=iwcs, reverse=reverse)
	def extract_pixbox(self, pixbox, omap=None, wrap="auto", op=lambda a,b:b, cval=0, iwcs=None, reverse=False): return extract_pixbox(self, pixbox, omap=omap, wrap=wrap, op=op, cval=cval, iwcs=iwcs, reverse=reverse)
	def insert(self, imap, wrap="auto", op=lambda a,b:b, cval=0, iwcs=None): return insert(self, imap, wrap=wrap, op=op, cval=cval, iwcs=iwcs)
	def insert_at(self, pix, imap, wrap="auto", op=lambda a,b:b, cval=0, iwcs=None): return insert_at(self, pix, imap, wrap=wrap, op=op, cval=cval, iwcs=iwcs)
	def at(self, pos, order=3, mode="constant", cval=0.0, unit="coord", prefilter=True, mask_nan=False, safe=True): return at(self, pos, order, mode=mode, cval=0, unit=unit, prefilter=prefilter, mask_nan=mask_nan, safe=safe)
	def autocrop(self, method="plain", value="auto", margin=0, factors=None, return_info=False): return autocrop(self, method, value, margin, factors, return_info)
	def apod(self, width, profile="cos", fill="zero"): return apod(self, width, profile=profile, fill=fill)
	def stamps(self, pos, shape, aslist=False): return stamps(self, pos, shape, aslist=aslist)
	def distance_from(self, points, omap=None, odomains=None, domains=False, method="bubble", rmax=None, step=1024): return distance_from(self.shape, self.wcs, points, omap=omap, odomains=odomains, domains=domains, method=method, rmax=rmax, step=step)
	def distance_transform(self, omap=None, rmax=None): return distance_transform(self, omap=omap, rmax=rmax)
	def labeled_distance_transform(self, omap=None, odomains=None, rmax=None): return labeled_distance_transform(self, omap=omap, odomains=odomains, rmax=rmax)
	@property
	def plain(self): return ndmap(self, wcsutils.WCS(naxis=2))
	def padslice(self, box, default=np.nan): return padslice(self, box, default=default)
	def center(self): return center(self.shape,self.wcs)
	def downgrade(self, factor): return downgrade(self, factor)
	def upgrade(self, factor): return upgrade(self, factor)
	def fillbad(self, val=0, inplace=False): fillbad(self, val=val, inplace=inplace)
	def to_healpix(self, nside=0, order=3, omap=None, chunk=100000, destroy_input=False):
		return to_healpix(self, nside=nside, order=order, omap=omap, chunk=chunk, destroy_input=destroy_input)
	def to_flipper(self, omap=None, unpack=True): return to_flipper(self, omap=omap, unpack=unpack)
	def __getitem__(self, sel):
		# Split sel into normal and wcs parts.
		sel1, sel2 = utils.split_slice(sel, [self.ndim-2,2])
		# If any wcs-associated indices are None, then we don't know how to update the
		# wcs, and assume the user knows what it's doing
		if any([s is None for s in sel2]):
			return ndmap(np.ndarray.__getitem__(self, sel), self.wcs)
		if len(sel2) > 2:
			raise IndexError("too many indices")
		# If the wcs slice includes direct indexing, so that wcs
		# axes are lost, then degrade to a normal numpy array,
		# since this class assumes that the two last axes are
		# wcs axes.
		if any([type(s) is not slice for s in sel2]):
			return np.asarray(self)[sel]
		# Otherwise we will return a full ndmap, including a
		# (possibly) sliced wcs.
		_, wcs = slice_geometry(self.shape[-2:], self.wcs, sel2)
		return ndmap(np.ndarray.__getitem__(self, sel), wcs)
	def __getslice__(self, a, b=None, c=None): return self[slice(a,b,c)]
	def submap(self, box, mode=None, wrap="auto"):
		"""Extract the part of the map inside the given coordinate box
		box : array_like
			The [[fromy,fromx],[toy,tox]] bounding box to select.
			The resulting map will have a bounding box as close
			as possible to this, but will differ slightly due to
			the finite pixel size.
		mode : str
			How to handle partially selected pixels:
			 "round": round bounds using standard rules
			 "floor": both upper and lower bounds will be rounded down
			 "ceil":  both upper and lower bounds will be rounded up
			 "inclusive": lower bounds are rounded down, and upper bounds up
			 "exclusive": lower bounds are rounded up, and upper bounds down"""
		return submap(self, box, mode=mode, wrap=wrap)
	def subinds(self, box, mode=None, cap=True):
		return subinds(self.shape, self.wcs, box=box, mode=mode, cap=cap)
	def write(self, fname, fmt=None):
		write_map(fname, self, fmt=fmt)

def submap(map, box, mode=None, wrap="auto", iwcs=None):
	"""Extract the part of the map inside the given coordinate box
	box : array_like
		The [[fromy,fromx],[toy,tox]] bounding box to select.
		The resulting map will have a bounding box as close
		as possible to this, but will differ slightly due to
		the finite pixel size.
	mode : str
		How to handle partially selected pixels:
		 "round": round bounds using standard rules
		 "floor": both upper and lower bounds will be rounded down
		 "ceil":  both upper and lower bounds will be rounded up
		 "inclusive": lower bounds are rounded down, and upper bounds up
		 "exclusive": lower bounds are rounded up, and upper bounds down
		The iwcs argument allows the wcs to be overriden. This is usually
		not necessary."""
	if iwcs is None: iwcs = map.wcs
	ibox   = subinds(map.shape, iwcs, box, mode=mode, cap=False)
	def helper(b):
		if b[2] >= 0: return False, slice(b[0],b[1],b[2])
		else:         return True,  slice(b[1]-b[2],b[0]-b[2],-b[2])
	yflip, yslice = helper(ibox[:,0])
	xflip, xslice = helper(ibox[:,1])
	oshape, owcs = slice_geometry(map.shape, iwcs, (yslice, xslice), nowrap=True)
	omap = extract(map, oshape, owcs, wrap=wrap, iwcs=iwcs)
	# Unflip if neccessary
	if yflip: omap = omap[...,::-1,:]
	if xflip: omap = omap[...,:,::-1]
	return omap

def subinds(shape, wcs, box, mode=None, cap=True, noflip=False):
	"""Helper function for submap. Translates the bounding
	box provided into a pixel units. Assumes rectangular
	coordinates.

	When translated to box into pixels, the result will in general have
	fractional pixels, which need to be rounded before we can do any slicing.
	To get as robust results as possible, we want
	 1. two boxes that touch should results in iboxses that also touch.
	    This means that upper and lower bounds must be handled consistently.
	    inclusive and exclusive modes break this, and should be used with caution.
	 2. tiny floating point errors should not usually be able to cause
	    the ibox to change. Most boxes will have some simple fraction of
	    a whole degree, and most have pixels with centers at a simple fraction
	    of a whole degree. Hence, it is likely that box edges will fall
	    almost exactly on an integer pixel value. floor and ceil will
	    then move us around by a whole pixel based on tiny numerical
	    jitter around this value. Hence these should be used with caution.
	These concerns leave us with mode = "round" as the only generally
	safe alternative, which is why it's default.
	"""
	if mode is None: mode = "round"
	box = np.asarray(box)
	# Translate the box to pixels
	bpix = skybox2pixbox(shape, wcs, box, include_direction=True)
	if noflip:
		for b in bpix.T:
			if b[2] < 0: b[:] = [b[1],b[0],-b[2]]
	if   mode == "round": bpix = np.round(bpix)
	elif mode == "floor": bpix = np.floor(bpix)
	elif mode == "ceil":  bpix = np.ceil(bpix)
	elif mode == "inclusive": bpix = [np.floor(bpix[0]),np.ceil (bpix[1]), bpix[2]]
	elif mode == "exclusive": bpix = [np.ceil (bpix[0]),np.floor(bpix[1]), bpix[2]]
	else: raise ValueError("Unrecognized mode '%s' in subinds" % str(mode))
	bpix = np.array(bpix, int)
	if cap:
		# Make sure we stay inside our map bounds
		for b, n in zip(bpix.T,shape[-2:]):
			if b[2] > 0: b[:2] = [max(b[0],  0),min(b[1], n)]
			else:        b[:2] = [min(b[0],n-1),max(b[1],-1)]
	return bpix

def slice_geometry(shape, wcs, sel, nowrap=False):
	"""Slice a geometry specified by shape and wcs according to the
	slice sel. Returns a tuple of the output shape and the correponding
	wcs."""
	wcs = wcs.deepcopy()
	pre, shape = shape[:-2], shape[-2:]
	oshape = np.array(shape)
	# The wcs object has the indices in reverse order
	for i,s in enumerate(sel[-2:]):
		s = utils.expand_slice(s, shape[i], nowrap=nowrap)
		j = -1-i
		start = s.start if s.step > 0 else s.start + 1
		wcs.wcs.crpix[j] -= start+0.5
		wcs.wcs.crpix[j] /= s.step
		wcs.wcs.cdelt[j] *= s.step
		wcs.wcs.crpix[j] += 0.5
		oshape[i] = (s.stop-s.start+s.step-np.sign(s.step))//s.step
	return tuple(pre)+tuple(oshape), wcs

def scale_geometry(shape, wcs, scale):
	scale  = np.zeros(2)+scale
	oshape = tuple(shape[:-2])+tuple(utils.nint(shape[-2:]*scale))
	owcs   = wcsutils.scale(wcs, scale, rowmajor=True)
	return oshape, owcs

def get_unit(wcs):
	return utils.degree

class Geometry:
	def __init__(self, shape, wcs=None):
		try: self.shape, self.wcs = shape.shape, shape.wcs
		except AttributeError: self.shape, self.wcs = shape, wcs
		assert wcs is not None, "Geometry __init__ needs either a Geometry object or a shape, wcs pair"
	# Make it behave a bit like a tuple, so we can use it interchangably with a shape, wcs pair
	# for compatibility
	def __len__(self): return 2
	def __iter__(self):
		yield self.shape
		yield self.wcs
	def __getitem__(self, sel):
		if not isinstance(sel,tuple): sel = (sel,)
		shape, wcs = slice_geometry(self.shape, self.wcs, sel)
		return Geometry(shape, wcs)
	def submap(self, box=None, pixbox=None, mode=None, wrap="auto", noflip=False):
		if pixbox is None:
			pixbox = subinds(self.shape, self.wcs, box, mode=mode, cap=False, noflip=noflip)
		def helper(b):
			if b[2] >= 0: return False, slice(b[0],b[1],b[2])
			else:         return True,  slice(b[1]-b[2],b[0]-b[2],-b[2])
		yflip, yslice = helper(pixbox[:,0])
		xflip, xslice = helper(pixbox[:,1])
		shape, wcs = slice_geometry(self.shape, self.wcs, (yslice, xslice), nowrap=True)
		res = Geometry(shape,wcs)
		# Unflip if neccessary
		if yflip: res = res[::-1,:]
		if xflip: res = res[:,::-1]
		return res
	def scale(self, scale):
		shape, wcs = scale_geometry(self.shape, self.wcs, scale)
		return Geometry(shape, wcs)
	def downgrade(self, factor):
		shape, wcs = downgrade_geometry(self.shape, self.wcs, factor)
		return Geometry(shape, wcs)

def box(shape, wcs, npoint=10, corner=True):
	"""Compute a bounding box for the given geometry."""
	# Because of wcs's wrapping, we need to evaluate several
	# extra pixels to make our unwinding unambiguous
	pix = np.array([np.linspace(0,shape[-2],num=npoint,endpoint=True),
		np.linspace(0,shape[-1],num=npoint,endpoint=True)])
	if corner: pix -= 0.5
	coords = wcsutils.nobcheck(wcs).wcs_pix2world(pix[1],pix[0],0)[::-1]
	if wcsutils.is_plain(wcs):
		return np.array(coords).T[[0,-1]]*get_unit(wcs)
	else:
		return utils.unwind(np.array(coords)*get_unit(wcs)).T[[0,-1]]

def enmap(arr, wcs=None, dtype=None, copy=True):
	"""Construct an ndmap from data.

	Parameters
	----------
	arr : array_like
		The data to initialize the map with.
		Must be at least two-dimensional.
	wcs : WCS object
	dtype : data-type, optional
		The data type of the map.
		Default: Same as arr.
	copy : boolean
		If true, arr is copied. Otherwise, a referance is kept."""
	def has_wcs(m):
		try:
			m.wcs
			return True
		except AttributeError:
			return False
	if wcs is None:
		if has_wcs(arr):
			wcs = arr.wcs
		elif isinstance(arr, list) and len(arr) > 0 and has_wcs(arr[0]):
			wcs = arr[0].wcs
		else:
			wcs = wcsutils.WCS(naxis=2)
	if copy:
		arr = np.asanyarray(arr, dtype=dtype).copy()
	return ndmap(arr, wcs)

def empty(shape, wcs=None, dtype=None):
	"""
	Return an enmap with entries uninitialized (like numpy.empty).
	"""
	return enmap(np.empty(shape, dtype=dtype), wcs, copy=False)

def zeros(shape, wcs=None, dtype=None):
	"""
	Return an enmap with entries initialized to zero (like
	numpy.zeros).
	"""
	return enmap(np.zeros(shape, dtype=dtype), wcs, copy=False)

def ones(shape, wcs=None, dtype=None):
	"""
	Return an enmap with entries initialized to one (like numpy.ones).
	"""
	return enmap(np.ones(shape, dtype=dtype), wcs, copy=False)

def full(shape, wcs, val, dtype=None):
	"""
	Return an enmap with entries initialized to val (like numpy.full).
	"""
	return enmap(np.full(shape, val, dtype=dtype), wcs, copy=False)

def posmap(shape, wcs, safe=True, corner=False, separable=False, dtype=np.float64, bsize=1e6):
	"""Return an enmap where each entry is the coordinate of that entry,
	such that posmap(shape,wcs)[{0,1},j,k] is the {y,x}-coordinate of
	pixel (j,k) in the map. Results are returned in radians, and
	if safe is true (default), then sharp coordinate edges will be
	avoided."""
	res     = zeros((2,)+tuple(shape[-2:]), wcs, dtype)
	if separable:
		dec, ra = posaxes(shape, wcs, safe=safe, corner=corner)
		res[0] = dec[:,None]
		res[1] = ra[None,:]
	else:
		rowstep = int((bsize+shape[-1]-1)//shape[-1])
		for i1 in range(0, shape[-2], rowstep):
			i2  = min(i1+rowstep, shape[-2])
			pix = np.mgrid[i1:i2,:shape[-1]]
			res[:,i1:i2,:] = pix2sky(shape, wcs, pix, safe, corner)
	return res

def posmap_old(shape, wcs, safe=True, corner=False):
		pix    = np.mgrid[:shape[-2],:shape[-1]]
		return ndmap(pix2sky(shape, wcs, pix, safe, corner), wcs)

def posaxes(shape, wcs, safe=True, corner=False):
	y = np.arange(shape[-2])
	x = np.arange(shape[-1])
	dec = pix2sky(shape, wcs, np.array([y,y*0]), safe=safe, corner=corner)[0]
	ra  = pix2sky(shape, wcs, np.array([x*0,x]), safe=safe, corner=corner)[1]
	return dec, ra

def pixmap(shape, wcs=None):
	"""Return an enmap where each entry is the pixel coordinate of that entry."""
	res = np.mgrid[:shape[-2],:shape[-1]]
	return res if wcs is None else ndmap(res,wcs)

def pix2sky(shape, wcs, pix, safe=True, corner=False):
	"""Given an array of corner-based pixel coordinates [{y,x},...],
	return sky coordinates in the same ordering."""
	pix = np.asarray(pix).astype(float)
	if corner: pix -= 0.5
	pflat = pix.reshape(pix.shape[0], -1)
	coords = np.asarray(wcsutils.nobcheck(wcs).wcs_pix2world(*(tuple(pflat)[::-1]+(0,)))[::-1])*get_unit(wcs)
	coords = coords.reshape(pix.shape)
	if safe and not wcsutils.is_plain(wcs):
		coords = utils.unwind(coords)
	return coords

def sky2pix(shape, wcs, coords, safe=True, corner=False):
	"""Given an array of coordinates [{dec,ra},...], return
	pixel coordinates with the same ordering. The corner argument
	specifies whether pixel coordinates start at pixel corners
	or pixel centers. This represents a shift of half a pixel.
	If corner is False, then the integer pixel closest to a position
	is round(sky2pix(...)). Otherwise, it is floor(sky2pix(...))."""
	coords = np.asarray(coords)/get_unit(wcs)
	cflat  = coords.reshape(coords.shape[0], -1)
	# Quantities with a w prefix are in wcs ordering (ra,dec)
	wpix = np.asarray(wcsutils.nobcheck(wcs).wcs_world2pix(*tuple(cflat)[::-1]+(0,)))
	if corner: wpix += 0.5
	if safe and not wcsutils.is_plain(wcs):
		wshape = shape[-2:][::-1]
		# Put the angle cut as far away from the map as possible.
		# We do this by putting the reference point in the middle
		# of the map.
		wrefpix = np.array(wshape)/2.
		if corner: wrefpix += 0.5
		for i in range(len(wpix)):
			wn = np.abs(360./wcs.wcs.cdelt[i])
			if safe == 1:
				wpix[i] = utils.rewind(wpix[i], wrefpix[i], wn)
			else:
				wpix[i] = utils.unwind(wpix[i], period=wn, ref=wrefpix[i])
	return wpix[::-1].reshape(coords.shape)

def skybox2pixbox(shape, wcs, skybox, npoint=10, corner=False, include_direction=False):
	"""Given a coordinate box [{from,to},{dec,ra}], compute a
	corresponding pixel box [{from,to},{y,x}]. We avoid
	wrapping issues by evaluating a number of subpoints."""
	coords = np.array([
		np.linspace(skybox[0,0],skybox[1,0],num=npoint,endpoint=True),
		np.linspace(skybox[0,1],skybox[1,1],num=npoint,endpoint=True)])
	pix = sky2pix(shape, wcs, coords, corner=corner, safe=2)
	dir = np.sign(pix[:,1]-pix[:,0])
	res = pix[:,[0,-1]].T
	if include_direction: res = np.concatenate([res,dir[None]],0)
	return res

def project(map, shape, wcs, order=3, mode="constant", cval=0.0, force=False, prefilter=True, mask_nan=False, safe=True):
	"""Project the map into a new map given by the specified
	shape and wcs, interpolating as necessary. Handles nan
	regions in the map by masking them before interpolating.
	This uses local interpolation, and will lose information
	when downgrading compared to averaging down."""
	map  = map.copy()
	# Skip expensive operation is map is compatible
	if not force:
		if wcsutils.equal(map.wcs, wcs) and tuple(shape[-2:]) == tuple(shape[-2:]):
			return map
		elif wcsutils.is_compatible(map.wcs, wcs) and mode == "constant":
			return extract(map, shape, wcs, cval=cval)
	pix  = map.sky2pix(posmap(shape, wcs), safe=safe)
	pmap = utils.interpol(map, pix, order=order, mode=mode, cval=cval, prefilter=prefilter, mask_nan=mask_nan)
	return ndmap(pmap, wcs)

def pixbox_of(iwcs,oshape,owcs):
	"""Obtain the pixbox which when extracted from a map with WCS=iwcs
	returns a map that has geometry oshape,owcs.
	"""
	# First check that our wcs is compatible
	assert wcsutils.is_compatible(iwcs, owcs), "Incompatible wcs in enmap.extract: %s vs. %s" % (str(iwcs), str(owcs))
	# Find the bounding box of the output in terms of input pixels.
	# This is simple because our wcses are compatible, so they
	# can only differ by a simple pixel offset. Here pixoff is
	# pos_input - pos_output. This is equivalent to the coordinates of
	pixoff = utils.nint((iwcs.wcs.crpix-owcs.wcs.crpix) - (iwcs.wcs.crval-owcs.wcs.crval)/iwcs.wcs.cdelt)[::-1]
	pixbox = np.array([pixoff,pixoff+np.array(oshape[-2:])])
	return pixbox

def extract(map, shape, wcs, omap=None, wrap="auto", op=lambda a,b:b, cval=0, iwcs=None, reverse=False):
	"""Like project, but only works for pixel-compatible wcs. Much
	faster because it simply copies over pixels.

	Can be used in co-adding by specifying an output map and a combining
	operation. The deafult operation overwrites the output. Use
	np.ndarray.__iadd__ to get a copy-less += operation. Not that
	areas outside are not assumed to be zero if an omap is specified -
	instead those areas will simply not be operated on.

	The optional iwcs argument is there to support input maps that are
	numpy-like but can't be made into actual enmaps. The main example of
	this is a fits hdu object, which can be sliced like an array to avoid
	reading more into memory than necessary.
	"""
	if iwcs is None: iwcs = map.wcs
	pixbox = pixbox_of(iwcs,shape,wcs)
	extracted = extract_pixbox(map, pixbox, omap=omap, wrap=wrap, op=op, cval=cval, iwcs=iwcs, reverse = reverse)
	# There is a degeneracy between crval and crpix in the wcs, so the
	# extracted map's wcs might not be identical, but is equivalent.
	# We explicitly set the wcs to be identical.
	extracted.wcs = wcs
	return extracted

def extract_pixbox(map, pixbox, omap=None, wrap="auto", op=lambda a,b:b, cval=0, iwcs=None, reverse=False):
	"""This function extracts a rectangular area from an enmap based on the
	given pixbox[{from,to,[stride]},{y,x}]. The difference between this function
	and plain slicing of the enmap is that this one supports wrapping around the
	sky. This is necessary to make things like fast thumbnail or tile extraction
	at the edge of a (horizontally) fullsky map work."""
	if iwcs is None: iwcs = map.wcs
	pixbox = np.asarray(pixbox)
	if omap is None:
		oshape, owcs = slice_geometry(map.shape, iwcs, (slice(*pixbox[:,-2]),slice(*pixbox[:,-1])), nowrap=True)
		omap = full(map.shape[:-2]+tuple(oshape[-2:]), owcs, cval, map.dtype)
	nphi = utils.nint(360/np.abs(iwcs.wcs.cdelt[0]))
	# If our map is wider than the wrapping length, assume we're a lower-spin field
	nphi *= (nphi+map.shape[-1]-1)//nphi
<<<<<<< HEAD
	if utils.streq(wrap, "auto"): wrap = [0,nphi]
=======
	if wrap is "auto":
		wrap = [0,0] if wcsutils.is_plain(iwcs) else [0,nphi]
>>>>>>> 52da3589
	else: wrap = np.zeros(2,int)+wrap
	for ibox, obox in utils.sbox_wrap(pixbox.T, wrap=wrap, cap=map.shape[-2:]):
		islice = utils.sbox2slice(ibox)
		oslice = utils.sbox2slice(obox)
		if reverse: map [islice] = op(map[islice], omap[oslice])
		else:       omap[oslice] = op(omap[oslice], map[islice])
	return omap

def insert(omap, imap, wrap="auto", op=lambda a,b:b, cval=0, iwcs=None):
	"""Insert imap into omap based on their world coordinate systems, which
	must be compatible. Essentially the reverse of extract."""
	return extract(omap, imap.shape, imap.wcs, imap, wrap="auto", op=op, cval=0, iwcs=None, reverse=True)

def insert_at(omap, pix, imap, wrap="auto", op=lambda a,b:b, cval=0, iwcs=None):
	"""Insert imap into omap at the position given by pix. If pix is [y,x], then
	[0:ny,0:nx] in imap will be copied into [y:y+ny,x:x+nx] in omap. If pix is
	[{from,to,[stride]},{y,x}], then this specifies the omap pixbox into which to
	copy imap. Wrapping is handled the same way as in extract."""
	pixbox = np.array(pix)
	if pixbox.ndim == 1: pixbox = np.array([pixbox,pixbox+imap.shape[-2:]])
	return extract_pixbox(omap, pixbox, imap, wrap=wrap, op=op, cval=cval, iwcs=iwcs, reverse=True)

def neighborhood_pixboxes(shape, wcs, poss, r):
	"""Given a set of positions poss[npos,2] in radians and a distance r in radians,
	return pixboxes[npos][{from,to},{y,x}] corresponding to the regions within a
	distance of r from each entry in poss."""
	if wcsutils.is_plain(wcs):
		rpix = r/pixsize(shape, wcs)
		centers = sky2pix(poss.T).T
		return np.moveaxis([centers-rpix,center+rpix+1],0,1)
	poss = np.asarray(poss)
	res  = np.zeros([len(poss),2,2])
	for i, pos in enumerate(poss):
		# Find the coordinate box we need
		dec, ra = pos[:2]
		dec1, dec2 = max(dec-r,-np.pi/2), min(dec+r,np.pi/2)
		with utils.nowarn():
			scale = 1/min(np.cos(dec1), np.cos(dec2))
		dra        = min(r*scale, np.pi)
		ra1, ra2   = ra-dra, ra+dra
		box        = np.array([[dec1,ra1],[dec2,ra2]])
		# And get the corresponding pixbox
		res[i]     = skybox2pixbox(shape, wcs, box)
	# Turn ranges into from-inclusive, to-exclusive integers.
	res = utils.nint(res)
	res = np.sort(res, 1)
	res[:,1] += 1
	return res

def at(map, pos, order=3, mode="constant", cval=0.0, unit="coord", prefilter=True, mask_nan=False, safe=True):
	if unit != "pix": pos = sky2pix(map.shape, map.wcs, pos, safe=safe)
	return utils.interpol(map, pos, order=order, mode=mode, cval=cval, prefilter=prefilter, mask_nan=mask_nan)

def argmax(map, unit="coord"):
	"""Return the coordinates of the maximum value in the specified map.
	If map has multiple components, the maximum value for each is returned
	separately, with the last axis being the position. If unit is "pix",
	the position will be given in pixels. Otherwise it will be in physical
	coordinates."""
	return _arghelper(map, np.argmax, unit)
def argmin(map, unit="coord"):
	"""Return the coordinates of the minimum value in the specified map.
	See argmax for details."""
	return _arghelper(map, np.argmin, unit)
def _arghelper(map, func, unit):
	res = func(map.reshape(-1,map.npix),-1)
	res = np.array([np.unravel_index(r, map.shape[-2:]) for r in res])
	res = res.reshape(map.shape[:-2]+(2,))
	if unit == "coord": res = pix2sky(map.shape, map.wcs, res.T).T
	return res

def rand_map(shape, wcs, cov, scalar=False, seed=None, pixel_units=False, iau=False, spin=[0,2]):
	"""Generate a standard flat-sky pixel-space CMB map in TQU convention based on
	the provided power spectrum. If cov.ndim is 4, 2D power is assumed else 1D
	power is assumed. If pixel_units is True, the 2D power spectra is assumed
	to be in pixel units, not in steradians."""
	if seed is not None: np.random.seed(seed)
	kmap = rand_gauss_iso_harm(shape, wcs, cov, pixel_units)
	if scalar:
		return ifft(kmap,normalize=True).real
	else:
		return harm2map(kmap, iau=iau, spin=spin)

def rand_gauss(shape, wcs, dtype=None):
	"""Generate a map with random gaussian noise in pixel space."""
	return ndmap(np.random.standard_normal(shape), wcs).astype(dtype,copy=False)

def rand_gauss_harm(shape, wcs):
	"""Mostly equivalent to np.fft.fft2(np.random.standard_normal(shape)),
	but avoids the fft by generating the numbers directly in frequency
	domain. Does not enforce the symmetry requried for a real map. If box is
	passed, the result will be an enmap."""
	return ndmap(np.random.standard_normal(shape)+1j*np.random.standard_normal(shape),wcs)

def rand_gauss_iso_harm(shape, wcs, cov, pixel_units=False):
	"""Generates a random map with component covariance
	cov in harmonic space, where cov is a (comp,comp,l) array or a
	(comp,comp,Ny,Nx) array. Despite the name, the map doesn't need
	to be isotropic since 2D power spectra are allowed.

	If cov.ndim is 4, cov is assumed to be an array of 2D power spectra.
	else cov is assumed to be an array of 1D power spectra.
	If pixel_units is True, the 2D power spectra is assumed to be in pixel units,
	not in steradians."""
	if cov.ndim==4:
		if not(pixel_units): cov = cov * np.prod(shape[-2:])/area(shape,wcs )
		covsqrt = multi_pow(cov, 0.5)
	else:
		covsqrt = spec2flat(shape, wcs, massage_spectrum(cov, shape), 0.5, mode="constant")
	data = map_mul(covsqrt, rand_gauss_harm(shape, wcs))
	return ndmap(data, wcs)

def massage_spectrum(cov, shape):
	"""given a spectrum cov[nl] or cov[n,n,nl] and a shape
	(stokes,ny,nx) or (ny,nx), return a new ocov that has
	a shape compatible with shape, padded with zeros if necessary.
	If shape is scalar (ny,nx), then ocov will be scalar (nl).
	If shape is (stokes,ny,nx), then ocov will be (stokes,stokes,nl)."""
	cov = np.asarray(cov)
	if cov.ndim == 1: cov = cov[None,None]
	if len(shape) == 2: return cov[0,0]
	ocov = np.zeros((shape[0],shape[0])+cov.shape[2:])
	nmin = min(cov.shape[0],ocov.shape[0])
	ocov[:nmin,:nmin] = cov[:nmin,:nmin]
	return ocov

def extent(shape, wcs, nsub=None, signed=False, method="auto"):
	"""Returns the area of a patch with the given shape
	and wcs, in steradians."""
	if method == "auto":
		if   wcsutils.is_plain(wcs): method = "intermediate"
		elif wcsutils.is_cyl(wcs):   method = "cylindrical"
		else:                        method = "subgrid"
	if   method in ["inter","intermediate"]: return extent_intermediate(shape, wcs, signed=signed)
	elif method in ["cyl",  "cylindrical"]:  return extent_cyl(shape, wcs, signed=signed)
	elif method in ["sub", "subgrid"]:       return extent_subgrid(shape, wcs, nsub=nsub, signed=signed)
	else: raise ValueError("Unrecognized method '%s' in extent()" % method)

def extent_intermediate(shape, wcs, signed=False):
	"""Estimate the flat-sky extent of the map as the WCS
	intermediate coordinate extent. This is very simple, but
	is only appropriate for very flat coordinate systems"""
	res = wcs.wcs.cdelt[::-1]*shape[-2:]*get_unit(wcs)
	if not signed: res = np.abs(res)
	return res

# Approximations to physical box size and area are needed
# for transforming to l-space. We can do this by dividing
# our map into a set of rectangles and computing the
# coordinates of their corners. The rectangles are assumed
# to be small, so cos(dec) is constant across them, letting
# us rescale RA by cos(dec) inside each. We also assume each
# rectangle to be .. a rectangle (:D), so area is given by
# two side lengths.
# The total length in each direction could be computed by
# 1. Average of top and bottom length
# 2. Mean of all row lengths
# 3. Area-weighted mean of row lengths
# 4. Some sort of compromise that makes length*height = area.
# To construct the coarser system, slicing won't do, as it
# shaves off some of our area. Instead, we must modify
# cdelt to match our new pixels: cdelt /= nnew/nold
def extent_subgrid(shape, wcs, nsub=None, safe=True, signed=False):
	"""Returns an estimate of the "physical" extent of the
	patch given by shape and wcs as [height,width] in
	radians. That is, if the patch were on a sphere with
	radius 1 m, then this function returns approximately how many meters
	tall and wide the patch is. These are defined such that
	their product equals the physical area of the patch.
	Obs: Has trouble with areas near poles."""
	total_area = area(shape, wcs)
	if nsub is None: nsub = 17
	# Create a new wcs with (nsub,nsub) pixels
	wcs = wcs.deepcopy()
	step = (np.asfarray(shape[-2:])/nsub)[::-1]
	wcs.wcs.crpix -= 0.5
	wcs.wcs.cdelt *= step
	wcs.wcs.crpix /= step
	wcs.wcs.crpix += 0.5
	# We need a representative cos(dec) for each pixel. Will use the center
	coss = np.cos(posmap([nsub,nsub], wcs, safe=False)[0])
	# Get the length of each row in the image. This will be the distance
	# from the middle of the left edge of the left-most pixel to the middle
	# of the right edge of the right-most pixel
	pixs  = np.mgrid[:nsub,:nsub+1].astype(float)
	pixs[1] -= 0.5
	decs, ras = pix2sky(nsub, wcs, pixs, safe=False)
	pix_lengths = (utils.rewind(decs[:,1:]-decs[:,:-1])**2 + (utils.rewind(ras[:,1:]-ras[:,:-1])*coss)**2)**0.5
	# Get the height of each col in the image
	pixs  = np.mgrid[:nsub+1,:nsub].astype(float)
	pixs[0] -= 0.5
	decs, ras = pix2sky(nsub, wcs, pixs, safe=False)
	pix_heights = (utils.rewind(decs[1:,:]-decs[:-1,:])**2 + (utils.rewind(ras[1:,:]-ras[:-1,:])*coss)**2)**0.5
	# The area is the sum of their product
	pix_areas  = pix_lengths*pix_heights
	# The extent should be a compromise between the different lengths and heights
	# that gives the right area.
	mean_length = np.mean(pix_lengths)*nsub
	mean_height = np.mean(pix_heights)*nsub
	# Then scale both to ensure we get the right area
	correction  = (total_area/(mean_length*mean_height))**0.5
	mean_length *= correction
	mean_height *= correction
	ext = np.array([mean_height, mean_length])
	if signed: ext *= np.sign(wcs.wcs.cdelt[::-1])
	return ext

def extent_cyl(shape, wcs, signed=False):
	"""Extent specialized for a cylindrical projection.
	Vertical: ny*cdelt[1]
	Horizontal: Each row is nx*cdelt[0]*cos(dec), but we
	want a single representative number, which will be
	some kind of average, and we're free to choose which. We choose
	the one that makes the product equal the true area.
	Area = nx*ny*cdelt[0]*cdelt[1]*mean(cos(dec)) = vertical*(nx*cdelt[0]*mean(cos)),
	so horizontal = nx*cdelt[0]*mean(cos)"""
	dec1, dec2 = pix2sky(shape, wcs, [[-0.5,shape[-2]-1+0.5],[0,0]], safe=False)[0]
	if dec1 <= dec2: ysign = 1
	else: dec1, dec2, ysign = dec2, dec1, -1
	dec1, dec2 = max(-np.pi/2, dec1), min(np.pi/2, dec2)
	mean_cos   = (np.sin(dec2)-np.sin(dec1))/(dec2-dec1)
	ext = np.array([(dec2-dec1)*ysign, shape[-1]*wcs.wcs.cdelt[0]*mean_cos*get_unit(wcs)])
	if not signed: ext = np.abs(ext)
	return ext

def area(shape, wcs, nsamp=1000, method="auto"):
	"""Returns the area of a patch with the given shape
	and wcs, in steradians."""
	if method == "auto":
		if   wcsutils.is_plain(wcs): method = "intermediate"
		elif wcsutils.is_cyl(wcs):   method = "cylindrical"
		else:                        method = "contour"
	if   method in ["inter","intermediate"]: return area_intermediate(shape, wcs)
	elif method in ["cyl",  "cylindrical"]:  return area_cyl(shape, wcs)
	elif method in ["cont", "contour"]:      return area_contour(shape, wcs, nsamp=nsamp)
	else: raise ValueError("Unrecognized method '%s' in area()" % method)

def area_intermediate(shape, wcs):
	"""Get the area of a completely flat sky"""
	return shape[-2]*shape[-1]*wcs.wcs.cdelt[0]*wcs.wcs.cdelt[1]*get_unit(wcs)**2

def area_cyl(shape, wcs):
	"""Get the area of a cylindrical projection. Fast and exact."""
	dec1, dec2 = np.sort(pix2sky(shape, wcs, [[-0.5,shape[-2]-1+0.5],[0,0]], safe=False)[0])
	dec1, dec2 = max(-np.pi/2, dec1), min(np.pi/2, dec2)
	return (np.sin(dec2)-np.sin(dec1))*abs(wcs.wcs.cdelt[0])*shape[-1]*get_unit(wcs)

def area_contour(shape, wcs, nsamp=1000):
	"""Get the area of the map by doing a contour integral (1-sin(dec)) d(RA)
	over the closed path (dec(t), ra(t)) that bounds the valid region of
	the map, so it only works for projections where we can figure out this
	boundary. Using only d(RA) in the integral corresponds to doing a top-hat
	integral instead of something trapezoidal, but this method is fast enough
	that we can afford many points to compensate.
	The present implementation works for cases where the valid
	region of the map runs through the centers of the pixels on
	each edge or through the outer edge of those pixels (this
	detail can be different for each edge).  The former case is
	needed in the full-sky cylindrical projections that have
	pixels centered exactly on the poles.
	"""
	n2, n1 = shape[-2:]
	row_lims, col_lims = [], []
	# Ideally we want to integrate around the real outer edge
	# of our patch, which is displaced by half a pixel coordinate
	# from the pixel centers, but sometimes those coordinates are
	# not valid. The nobcheck should avoid that, but we still include
	# them to be safe. For the case where nobcheck avoids invalid values,
	# the clip() later cuts off the parts of the pixels that go outside
	# bounds. This differs from using the backup points by also handling
	# pixels that are offset from the poles by a non-half-integer amount.
	for dest_list, test_points in [
			(col_lims, [(  -0.5, 0.0), (   0.0, 0.0)]),
			(col_lims, [(n1-0.5, 0.0), (n1-1.0, 0.0)]),
			(row_lims, [(0.0,   -0.5), (0.0,    0.0)]),
			(row_lims, [(0.0, n2-0.5), (0.0, n2-1.0)]),
			]:
		for t in test_points:
			if not np.any(np.isnan(wcsutils.nobcheck(wcs).wcs_pix2world([t], 0))):
				dest_list.append(np.array(t, float))
				break
		else:
			raise ValueError("Could not identify map_boundary; last test point was %s" % t)
	# We want to draw a closed patch connecting the four corners
	# of the boundary.
	col_lims = [_c[0] for _c in col_lims]
	row_lims = [_r[1] for _r in row_lims]
	vertices = np.array([
			(col_lims[0], row_lims[0]),
			(col_lims[1], row_lims[0]),
			(col_lims[1], row_lims[1]),
			(col_lims[0], row_lims[1]),
			(col_lims[0], row_lims[0])])
	total   = 0
	tot_dra = 0
	for v0, v1 in zip(vertices[:-1], vertices[1:]):
	 line_pix = np.linspace(0, 1, nsamp)[:,None] * (v1 - v0) + v0
	 line = wcsutils.nobcheck(wcs).wcs_pix2world(line_pix, 0)
	 # Stay within valid dec values. Used for pixels at the poles
	 line[:,1] = np.clip(line[:,1], -90, 90)
	 dec      = (line[1:,1] + line[:-1,1]) / 2  # average dec
	 dra      = line[1:,0] - line[:-1,0]        # delta RA
	 dra      = (dra+180) % 360 - 180          # safetyize branch crossing.
	 total   += ((1-np.sin(dec*utils.degree)) * dra).sum()*utils.degree
	return abs(total)

def pixsize(shape, wcs):
	"""Returns the area of a single pixel, in steradians."""
	return area(shape, wcs)/np.product(shape[-2:])

def pixshape(shape, wcs, signed=False):
	"""Returns the height and width of a single pixel, in radians."""
	return extent(shape, wcs, signed=signed)/shape[-2:]

def pixshapemap(shape, wcs, bsize=1000):
	"""Returns the physical width and heigh of each pixel in the map in radians.
	Heavy for big maps. Much faster approaches are possible for known pixelizations."""
	res    = zeros((2,)+shape[-2:], wcs)
	if wcsutils.is_plain(wcs):
		cdelt = wcs.wcs.cdelt
		res[0] = wcs.wcs.cdelt[1]*get_unit(wcs)
		res[1] = wcs.wcs.cdelt[0]*get_unit(wcs)
		return np.abs(res)
	# Loop over blocks in y to reduce memory usage
	for i1 in range(0, shape[-2], bsize):
		i2 = min(i1+bsize, shape[-2])
		pix  = np.mgrid[i1:i2+1,:shape[-1]+1]
		with utils.nowarn():
			y, x = pix2sky(shape, wcs, pix, safe=True, corner=True)
		del pix
		dy = np.abs(y[1:,1:]-y[:-1,:-1])
		dx = np.abs(x[1:,1:]-x[:-1,:-1])
		cy = np.cos(y)
		bad= cy<= 0
		cy[bad] = np.mean(cy[~bad])
		dx *= 0.5*(cy[1:,1:]+cy[:-1,:-1])
		del y, x, cy
		# Due to wcs fragility, we may have some nans at wraparound points.
		# Fill these with the mean non-nan value. Since most maps will be cylindrical,
		# it makes sense to do this by row
		bad = ~np.isfinite(dy)
		dy[bad] = np.mean(dy[~bad])
		bad = ~np.isfinite(dx)
		dx[bad] = np.mean(dx[~bad])
		# Copy over to our output array
		res[0,i1:i2,:] = dy
		res[1,i1:i2,:] = dx
		del dx, dy
	return res

def pixsizemap(shape, wcs, bsize=1000):
	"""Returns the physical area of each pixel in the map in steradians.
	Heavy for big maps."""
	return np.product(pixshapemap(shape, wcs, bsize=bsize),0)

def lmap(shape, wcs, oversample=1):
	"""Return a map of all the wavenumbers in the fourier transform
	of a map with the given shape and wcs."""
	ly, lx = laxes(shape, wcs, oversample=oversample)
	data = np.empty((2,ly.size,lx.size))
	data[0] = ly[:,None]
	data[1] = lx[None,:]
	return ndmap(data, wcs)

def modlmap(shape, wcs, oversample=1):
	"""Return a map of all the abs wavenumbers in the fourier transform
	of a map with the given shape and wcs."""
	slmap = lmap(shape,wcs,oversample=oversample)
	return np.sum(slmap**2,0)**0.5

def center(shape,wcs):
	cpix = (np.array(shape[-2:])-1)/2.
	return pix2sky(shape,wcs,cpix)

def modrmap(shape, wcs, ref="center", safe=True, corner=False):
	"""Return an enmap where each entry is the distance from center
	of that entry. Results are returned in radians, and if safe is true
	(default), then sharp coordinate edges will be avoided."""
	slmap = posmap(shape,wcs,safe=safe,corner=corner)
	if isinstance(ref,basestring):
		if ref=="center": ref = center(shape,wcs)
		else:             raise ValueError
	ref = np.array(ref)[:,None,None]
	if wcsutils.is_plain(wcs): return np.sum((slmap-ref)**2,0)**0.5
	return ndmap(utils.angdist(slmap[::-1],ref[::-1],zenith=False),wcs)


def laxes(shape, wcs, oversample=1):
	oversample = int(oversample)
	step = extent(shape, wcs, signed=True)/shape[-2:]
	ly = np.fft.fftfreq(shape[-2]*oversample, step[0])*2*np.pi
	lx = np.fft.fftfreq(shape[-1]*oversample, step[1])*2*np.pi
	if oversample > 1:
		# When oversampling, we want even coverage of fourier-space
		# pixels. Because the pixel value indicates the *center* l
		# of that pixel, we must shift ls when oversampling.
		# E.g. [0,100,200,...] oversample 2 => [-25,25,75,125,175,...],
		# not [0,50,100,150,200,...].
		# And  [0,100,200,...] os 3 => [-33,0,33,66,100,133,...]
		# In general [0,a,2a,3a,...] os n => a*(-1+(2*i+1)/n)/2
		# Since fftfreq generates a*i, the difference is a/2*(-1+1/n)
		def shift(l,a,n): return l+a/2*(-1+1./n)
		ly = shift(ly,ly[oversample],oversample)
		lx = shift(lx,lx[oversample],oversample)
	return ly, lx

def lrmap(shape, wcs, oversample=1):
	"""Return a map of all the wavenumbers in the fourier transform
	of a map with the given shape and wcs."""
	return lmap(shape, wcs, oversample=oversample)[...,:shape[-1]//2+1]

def fft(emap, omap=None, nthread=0, normalize=True):
	"""Performs the 2d FFT of the enmap pixels, returning a complex enmap.
	If normalize is "phy", "phys" or "physical", then an additional normalization
	is applied such that the binned square of the fourier transform can
	be directly compared to theory (apart from mask corrections)
	, i.e., pixel area factors are corrected for.
	"""
	res = samewcs(enfft.fft(emap,omap,axes=[-2,-1],nthread=nthread), emap)
	if normalize: res /= np.prod(emap.shape[-2:])**0.5
	if normalize in ["phy","phys","physical"]: res *= emap.pixsize()**0.5
	return res
def ifft(emap, omap=None, nthread=0, normalize=True):
	"""Performs the 2d iFFT of the complex enmap given, and returns a pixel-space enmap."""
	res = samewcs(enfft.ifft(emap,omap,axes=[-2,-1],nthread=nthread, normalize=False), emap)
	if normalize: res /= np.prod(emap.shape[-2:])**0.5
	if normalize in ["phy","phys","physical"]: res /= emap.pixsize()**0.5
	return res

# These are shortcuts for transforming from T,Q,U real-space maps to
# T,E,B hamonic maps. They are not the most efficient way of doing this.
# It would be better to precompute the rotation matrix and buffers, and
# use real transforms.
def map2harm(emap, nthread=0, normalize=True, iau=False, spin=[0,2]):
	"""Performs the 2d FFT of the enmap pixels, returning a complex enmap.
	If normalize starts with "phy" (for physical), then an additional normalization
	is applied such that the binned square of the fourier transform can
	be directly compared to theory  (apart from mask corrections)
	, i.e., pixel area factors are corrected for.
	"""
	emap = samewcs(fft(emap,nthread=nthread,normalize=normalize), emap)
	if emap.ndim > 2:
		rot, s0 = None, None
		for s, i1, i2 in spin_helper(spin, emap.shape[-3]):
			if s == 0:  continue
			if s != s0: s0, rot = s, queb_rotmat(emap.lmap(), iau=iau, spin=s)
			emap[...,i1:i2,:,:] = map_mul(rot, emap[...,i1:i2,:,:])
	return emap
def harm2map(emap, nthread=0, normalize=True, iau=False, spin=[0,2]):
	if emap.ndim > 2:
		rot, s0 = None, None
		for s, i1, i2 in spin_helper(spin, emap.shape[-3]):
			if s == 0:  continue
			if s != s0: s0, rot = s, queb_rotmat(emap.lmap(), iau=iau, spin=s, inverse=True)
			emap[...,i1:i2,:,:] = map_mul(rot, emap[...,i1:i2,:,:])
	return samewcs(ifft(emap,nthread=nthread,normalize=normalize), emap).real

def queb_rotmat(lmap, inverse=False, iau=False, spin=2):
	# atan2(x,y) instead of (y,x) because Qr points in the
	# tangential direction, not radial. This matches flipperpol too.
	# This corresponds to the Healpix convention. To get IAU,
	# flip the sign of a.
	sgn = -1 if iau else 1
	a    = sgn*spin*np.arctan2(-lmap[1], lmap[0])
	c, s = np.cos(a), np.sin(a)
	if inverse: s = -s
	return samewcs(np.array([[c,-s],[s,c]]),lmap)

def rotate_pol(emap, angle, comps=[-2,-1]):
	c, s = np.cos(2*angle), np.sin(2*angle)
	res = emap.copy()
	res[...,comps[0],:,:] = c*emap[...,comps[0],:,:] - s*emap[...,comps[1],:,:]
	res[...,comps[1],:,:] = s*emap[...,comps[0],:,:] + c*emap[...,comps[1],:,:]
	return res

def map_mul(mat, vec):
	"""Elementwise matrix multiplication mat*vec. Result will have
	the same shape as vec. Multiplication happens along the last non-pixel
	indices."""
	# Allow scalar product
	if mat.ndim == 2 and vec.ndim == 2: return mat*vec
	# Otherwise we do a matrix product along the last axes
	ovec = samewcs(np.einsum("...abyx,...byx->...ayx", mat, vec), mat, vec)
	return ovec

def smooth_gauss(emap, sigma):
	"""Smooth the map given as the first argument with a gaussian beam
	with the given standard deviation sigma in radians. If sigma is negative,
	then the complement of the smoothed map will be returned instead (so
	it will be a highpass filter)."""
	if np.all(sigma == 0): return emap.copy()
	f  = fft(emap)
	x2 = np.sum(emap.lmap()**2*sigma**2,0)
	if sigma >= 0: f *= np.exp(-0.5*x2)
	else:          f *= 1-np.exp(-0.5*x2)
	return ifft(f).real

def inpaint(map, mask, method="nearest"):
	"""Inpaint regions in emap where mask==True based on the nearest unmasked pixels.
	Uses scipy.interpolate.griddata internally. See its documentation for the meaning of
	method. Note that if method is not "nearest", then areas where the mask touches the edge
	will be filled with NaN instead of sensible values.

	The purpose of this function is mainly to allow inapinting bad values with a
	continuous signal with the right order of magnitude, for example to allow fourier
	operations of masked data with large values near the edge of the mask (e.g. a
	galactic mask). Its goal is not to inpaint with something realistic-looking. For
	that heavier methods are needed."""
	from scipy import interpolate
	# Find innermost good pixels at border of mask. These are the pixels the interpolation
	# will actually be based on, so isolating them makes things much faster than just sending
	# in every valid pixel
	border = scipy.ndimage.distance_transform_edt(~mask)==1
	pix      = map.pixmap()
	pix_good = pix[:,border].reshape(2,-1).T
	pix_bad  = pix[:,mask].reshape(2,-1).T
	omap = map.copy()
	# Loop over each scalar component of omap
	for m in omap.preflat:
		val_good = m[border].reshape(-1)
		val_ipol = interpolate.griddata(pix_good, val_good, pix_bad, method=method)
		m[pix_bad[:,0],pix_bad[:,1]] = val_ipol
	return omap

def calc_window(shape):
	"""Compute fourier-space window function. Like the other fourier-based
	functions in this module, equi-spaced pixels are assumed. Since the
	window function is separable, it is returned as an x and y part,
	such that window = wy[:,None]*wx[None,:]."""
	wy = np.sinc(np.fft.fftfreq(shape[-2]))
	wx = np.sinc(np.fft.fftfreq(shape[-1]))
	return wy, wx

def apply_window(emap, pow=1.0):
	"""Apply the pixel window function to the specified power to the map,
	returning a modified copy. Use pow=-1 to unapply the pixel window."""
	wy, wx = calc_window(emap.shape)
	return ifft(fft(emap) * wy[:,None]**pow * wx[None,:]**pow).real

def samewcs(arr, *args):
	"""Returns arr with the same wcs information as the first enmap among args.
	If no mathces are found, arr is returned as is."""
	for m in args:
		try: return ndmap(arr, m.wcs)
		except AttributeError: pass
	return arr

# Idea: Make geometry a class with .shape and .wcs members.
# Make a function that takes (foo,bar) and returns a geometry,
# there (foo,bar) can either be (shape,wcs) or (geometry,None).
# Use that to make everything that currently accepts shape, wcs
# transparently accept geometry. This will free us from having
# to drag around a shape, wcs pair all the time.
def geometry(pos, res=None, shape=None, proj="car", deg=False, pre=(), force=False, ref=None, **kwargs):
	"""Consruct a shape,wcs pair suitable for initializing enmaps.
	pos can be either a {dec,ra} center position or a [{from,to},{dec,ra}]
	bounding box. At least one of res or shape must be specified.
	If res is specified, it must either be a number, in
	which the same resolution is used in each direction,
	or {dec,ra}. If shape is specified, it must be at least [2]. All angles
	are given in radians.

	The projection type is chosen with the proj argument. The default is "car",
	corresponding to the equirectangular plate carree projection. Other valid
	projections are "cea", "zea", "gnom", etc. See wcsutils for details.

	By default the geometry is tweaked so that a standard position, typically
	ra=0,dec=0, would be at an integer logical pixel position (even if that position is
	outside the physical map). This makes it easier to generate maps that are compatible
	up to an integer pixel offset, as well as maps that are compatible with the predefined
	spherical harmonics transform ring weights. The cost of this tweaking is that the
	resulting bounding box can differ by a fraction of a pixel from the one requested.
	To force the geometry to exactly match the bounding box provided you can pass force=True.
	It is also possible to manually choose the reference point via the ref argument, which
	must be a dec,ra coordinate pair (in radians)."""
	# We use radians by default, while wcslib uses degrees, so need to rescale.
	# The exception is when we are using a plain, non-spherical wcs, in which case
	# both are unitless. So undo the scaling in this case.
	scale = 1 if deg else 1/utils.degree
	pos = np.asarray(pos)*scale
	if res is not None: res = np.asarray(res)*scale
	# Apply a standard reference points unless one is manually specified, or we
	# want to force the bounding box to exactly match the input.
	try:
		# if it's a (dec,ra) tuple in radians, make it (ra,dec) in degrees.
		ref = (ref[1] * scale, ref[0] * scale)
		assert(len(ref) == 2)
	except (TypeError, ValueError):
		pass
	if ref is None and not force: ref = "standard"
	wcs = wcsutils.build(pos, res, shape, rowmajor=True, system=proj, ref=ref, **kwargs)
	if shape is None:
		# Infer shape. WCS does not allow us to wrap around the
		# sky, so shape mustn't be large enough to make that happen.
		# Our relevant pixel coordinates go from (-0.5,-0.5) to
		# shape-(0.5,0.5). We assume that wcs.build has already
		# assured the former. Our job is to find shape that puts
		# the top edge close to the requested value, while still
		# being valid. If we always round down, we should be safe:
		nearedge = wcsutils.nobcheck(wcs).wcs_world2pix(pos[0:1,::-1],0)[0,::-1]
		faredge  = wcsutils.nobcheck(wcs).wcs_world2pix(pos[1:2,::-1],0)[0,::-1]
		shape = tuple(np.round(faredge-nearedge).astype(int))
	return pre+tuple(shape), wcs

def fullsky_geometry(res=None, shape=None, dims=(), proj="car"):
	"""Build an enmap covering the full sky, with the outermost pixel centers
	at the poles and wrap-around points. Assumes a CAR (clenshaw curtis variant)
	projection for now."""
	assert proj == "car", "Only CAR fullsky geometry implemented"
	if shape is None:
	 res   = np.zeros(2)+res
	 shape = utils.nint(([1*np.pi,2*np.pi]/res) + (1,0))
	ny, nx = shape
	assert abs(res[0] * (ny-1) - np.pi) < 1e-8, "Vertical resolution does not evenly divide the sky; this is required for SHTs."
	assert abs(res[1] * nx - 2*np.pi)   < 1e-8, "Horizontal resolution does not evenly divide the sky; this is required for SHTs."
	wcs   = wcsutils.WCS(naxis=2)
	# Note the reference point is shifted by half a pixel to keep
	# the grid in bounds, from ra=180+cdelt/2 to ra=-180+cdelt/2.
	wcs.wcs.crval = [res[0]/2/utils.degree,0]
	wcs.wcs.cdelt = [-360./nx,180./(ny-1)]
	wcs.wcs.crpix = [nx//2+0.5,ny//2+1]
	wcs.wcs.ctype = ["RA---CAR","DEC--CAR"]
	return dims+(ny,nx), wcs

def band_geometry(dec_cut,res=None, shape=None, dims=(), proj="car"):
	"""Return a geometry corresponding to a sky that had a full-sky
	geometry but to which a declination cut was applied. If dec_cut
	is a single number, the declination range will be (-dec_cut,dec_cut)
	radians, and if specified with two components, it is interpreted as
	(dec_cut_min,dec_cut_max). The remaining arguments are the same as
	fullsky_geometry and pertain to the geometry before cropping to the
	cut-sky.
	"""
	dec_cut = np.atleast_1d(dec_cut)
	if dec_cut.size == 1:
		dec_cut_min = -dec_cut[0]
		dec_cut_max = dec_cut[0]
		assert dec_cut_max>0
	elif dec_cut.size == 2:
		dec_cut_min,dec_cut_max = dec_cut
		assert dec_cut_max>dec_cut_min
	else:
		raise ValueError
	ishape,iwcs = fullsky_geometry(res=res, shape=shape, dims=dims, proj=proj)
	start = sky2pix(ishape,iwcs,(dec_cut_min,0))[0]
	stop = sky2pix(ishape,iwcs,(dec_cut_max,0))[0]
	Ny,_ = ishape[-2:]
	start = max(int(np.round(start)),0); stop = min(int(np.round(stop)),Ny)
	assert start>=0 and start<Ny
	assert stop>=0 and stop<Ny
	return slice_geometry(ishape,iwcs,np.s_[start:stop,:])

def create_wcs(shape, box=None, proj="cea"):
	if box is None:
		box = np.array([[-1,-1],[1,1]])*0.5*10
		box *= utils.degree
	return wcsutils.build(box, shape=shape, rowmajor=True, system=proj)

def spec2flat(shape, wcs, cov, exp=1.0, mode="constant", oversample=1, smooth="auto"):
	"""Given a (ncomp,ncomp,l) power spectrum, expand it to harmonic map space,
	returning (ncomp,ncomp,y,x). This involves a rescaling which converts from
	power in terms of multipoles, to power in terms of 2d frequency.
	The optional exp argument controls the exponent of the rescaling factor.
	To use this with the inverse power spectrum, pass exp=-1, for example.
	If apply_exp is True, the power spectrum will be taken to the exp'th
	power. Otherwise, it is assumed that this has already been done, and
	the exp argument only controls the normalization of the result.

	It is irritating that this function needs to know what kind of matrix
	it is expanding, but I can't see a way to avoid it. Changing the
	units of harmonic space is not sufficient, as the following demonstrates:
	  m = harm2map(map_mul(spec2flat(s, b, multi_pow(ps, 0.5), 0.5), map2harm(rand_gauss(s,b))))
	The map m is independent of the units of harmonic space, and will be wrong unless
	the spectrum is properly scaled. Since this scaling depends on the shape of
	the map, this is the appropriate place to do so, ugly as it is."""
	cov    = np.asarray(cov)
	oshape = cov.shape[:-1] + tuple(shape)[-2:]
	if cov.ndim == 1: cov = cov[None,None]
	ls = np.sum(lmap(oshape, wcs, oversample=oversample)**2,0)**0.5
	if smooth == "auto":
		# Determine appropriate fourier-scale smoothing based on 2d fourer
		# space resolution. We wish to smooth by about this width to approximate
		# averaging over sub-grid modes
		smooth = 0.5*(ls[1,0]+ls[0,1])
		smooth /= 3.41 # 3.41 is an empirical factor
	if smooth > 0:
		cov = smooth_spectrum(cov, kernel="gauss", weight="mode", width=smooth)
	# Translate from steradians to pixels
	cov = cov * np.prod(shape[-2:])/area(shape,wcs)
	if exp != 1.0: cov = multi_pow(cov, exp)
	cov[~np.isfinite(cov)] = 0
	# Use order 1 because we will perform very short interpolation, and to avoid negative
	# values in spectra that must be positive (and it's faster)
	res = ndmap(utils.interpol(cov, np.reshape(ls,(1,)+ls.shape),mode=mode, mask_nan=False, order=1),wcs)
	res = downgrade(res, oversample)
	res = res.reshape(oshape[:-2]+res.shape[-2:])
	return res

def spec2flat_corr(shape, wcs, cov, exp=1.0, mode="constant"):
	cov    = np.asarray(cov)
	oshape = cov.shape[:-1] + tuple(shape)[-2:]
	if cov.ndim == 1: cov = cov[None,None]
	if exp != 1.0: cov = multi_pow(cov, exp)
	cov[~np.isfinite(cov)] = 0
	# Convert power spectrum to correlation
	ext  = extent(shape,wcs)
	rmax = np.sum(ext**2)**0.5
	res  = np.max(ext/shape[-2:])
	nr   = rmax/res
	r    = np.arange(nr)*rmax/nr
	corrfun = powspec.spec2corr(cov, r)
	# Interpolate it 2d. First get the pixel positions
	# (remember to move to the corner because this is
	# a correlation function)
	dpos = posmap(shape, wcs)
	dpos -= dpos[:,None,None,dpos.shape[-2]//2,dpos.shape[-1]//2]
	ipos = np.arccos(np.cos(dpos[0])*np.cos(dpos[1]))*nr/rmax
	corr2d = utils.interpol(corrfun, ipos.reshape((-1,)+ipos.shape), mode=mode, mask_nan=False, order=1)
	corr2d = np.roll(corr2d, -corr2d.shape[-2]//2, -2)
	corr2d = np.roll(corr2d, -corr2d.shape[-1]//2, -1)
	corr2d = ndmap(corr2d, wcs)
	return fft(corr2d).real * np.product(shape[-2:])**0.5

def smooth_spectrum(ps, kernel="gauss", weight="mode", width=1.0):
	"""Smooth the spectrum ps with the given kernel, using the given weighting."""
	ps = np.asanyarray(ps)
	pflat = ps.reshape(-1,ps.shape[-1])
	nspec,nl = pflat.shape
	# Set up the kernel array
	K = np.zeros((nspec,nl))
	l = np.arange(nl)
	if isinstance(kernel, basestring):
		if kernel == "gauss":
			K[:] = np.exp(-0.5*(l/width)**2)
		elif kernel == "step":
			K[:,:int(width)] = 1
		else:
			raise ValueError("Unknown kernel type %s in smooth_spectrum" % kernel)
	else:
		tmp = np.atleast_2d(kernel)
		K[:,:tmp.shape[-1]] = tmp[:,:K.shape[-1]]
	# Set up the weighting scheme
	W = np.zeros((nspec,nl))
	if isinstance(weight, basestring):
		if weight == "mode":
			W[:] = l[None,:]**2
		elif weight == "uniform":
			W[:] = 1
		else:
			raise ValueError("Unknown weighting scheme %s in smooth_spectrum" % weight)
	else:
		tmp = np.atleast_2d(weight)
		assert tmp.shape[-1] == W.shape[-1], "Spectrum weight must have the same length as spectrum"
	pWK = _convolute_sym(pflat*W, K)
	WK  = _convolute_sym(W, K)
	res = pWK/WK
	return res.reshape(ps.shape)

def _convolute_sym(a,b):
	sa = np.concatenate([a,a[:,-2:0:-1]],-1)
	sb = np.concatenate([b,b[:,-2:0:-1]],-1)
	fa = enfft.rfft(sa)
	fb = enfft.rfft(sb)
	sa = enfft.ifft(fa*fb,sa,normalize=True)
	return sa[:,:a.shape[-1]]

def multi_pow(mat, exp, axes=[0,1]):
	"""Raise each sub-matrix of mat (ncomp,ncomp,...) to
	the given exponent in eigen-space."""
	return samewcs(utils.eigpow(mat, exp, axes=axes), mat)

def downgrade(emap, factor):
	"""Returns enmap "emap" downgraded by the given integer factor
	(may be a list for each direction, or just a number) by averaging
	inside pixels."""
	fact = np.full(2, 1, dtype=int)
	fact[:] = factor
	tshape = emap.shape[-2:]//fact*fact
	res = np.mean(np.reshape(emap[...,:tshape[0],:tshape[1]],emap.shape[:-2]+(tshape[0]//fact[0],fact[0],tshape[1]//fact[1],fact[1])),(-3,-1))
	try: return ndmap(res, emap[...,::fact[0],::fact[1]].wcs)
	except AttributeError: return res

def upgrade(emap, factor):
	"""Upgrade emap to a larger size using nearest neighbor interpolation,
	returning the result. More advanced interpolation can be had using
	enmap.interpolate."""
	fact = np.full(2,1).astype(int)
	fact[:] = factor
	res = np.tile(emap.copy().reshape(emap.shape[:-2]+(emap.shape[-2],1,emap.shape[-1],1)),(1,fact[0],1,fact[1]))
	res = res.reshape(res.shape[:-4]+(np.product(res.shape[-4:-2]),np.product(res.shape[-2:])))
	# Correct the WCS information
	for j in range(2):
		res.wcs.wcs.crpix[j] -= 0.5
		res.wcs.wcs.crpix[j] *= fact[1-j]
		res.wcs.wcs.cdelt[j] /= fact[1-j]
		res.wcs.wcs.crpix[j] += 0.5
	return res

def downgrade_geometry(shape, wcs, factor):
	"""Returns the oshape, owcs corresponding to a map with geometry
	shape, wcs that has been downgraded by the given factor. Similar
	to scale_geometry, but truncates the same way as downgrade, and only
	supports integer factors."""
	factor = np.full(2, 1, dtype=int)*factor
	oshape = shape[-2:]//factor
	owcs   = wcsutils.scale(wcs, 1.0/factor)
	return oshape, owcs

def upgrade_geometry(shape, wcs, factor):
	return scale_geometry(shape, wcs, factor)

def distance_transform(mask, omap=None, rmax=None):
	"""Given a boolean mask, produce an output map where the value in each pixel is the distance
	to the closest false pixel in the mask. See distance_from for the meaning of rmax."""
	from pixell import distances
	if omap is None: omap = zeros(mask.shape, mask.wcs)
	for i in range(len(mask.preflat)):
		edge_pix = np.array(distances.find_edges(mask.preflat[i]))
		edge_pos = mask.pix2sky(edge_pix, safe=False)
		omap.preflat[i] = distance_from(mask.shape, mask.wcs, edge_pos, rmax=rmax)
	# Distance is always zero inside mask
	omap *= mask
	return omap

def labeled_distance_transform(labels, omap=None, odomains=None, rmax=None):
	"""Given a map of labels going from 1 to nlabel, produce an output map where the value
	in each pixel is the distance to the closest nonzero pixel in the labels, as well as a
	map of which label each pixel was closest to. See distance_from for the meaning of rmax."""
	from pixell import distances
	if omap is None: omap = zeros(labels.shape, labels.wcs)
	if odomains is None: odomains = zeros(omap.shape, omap.wcs, np.int32)
	for i in range(len(labels.preflat)):
		edge_pix = np.array(distances.find_edges_labeled(labels.preflat[i]))
		edge_pos = labels.pix2sky(edge_pix, safe=False)
		_, domains = distance_from(labels.shape, labels.wcs, edge_pos, omap=omap.preflat[i], domains=True, rmax=rmax)
		# Get the edge_pix to label mapping
		mapping = labels.preflat[i][edge_pix[0],edge_pix[1]]
		mask    = domains >= 0
		odomains.preflat[i,mask] = mapping[domains[mask]]
		# Distance is always zero inside each labeled region
		mask    = labels.preflat[i] != 0
		omap.preflat[i][mask] = 0
	return omap, odomains

def distance_from(shape, wcs, points, omap=None, odomains=None, domains=False, method="bubble", rmax=None, step=1024):
	"""Find the distance from each pixel in the geometry (shape, wcs) to the
	nearest of the points[{dec,ra},npoint], returning a [ny,nx] map of distances.
	If domains==True, then it will also return a [ny,nx] map of the index of the point
	that was closest to each pixel. If rmax is specified and the method is "bubble", then
	distances will only be computed up to rmax. Beyond that distance will be set to rmax
	and domains to -1. This can be used to speed up the calculation when one only cares
	about nearby areas."""
	from pixell import distances
	if wcsutils.is_plain(wcs): warnings.warn("Distance functions are not tested on plain coordinate systems.")
	if omap is None: omap = empty(shape[-2:], wcs)
	if domains and odomains is None: odomains = empty(shape[-2:], wcs, np.int32)
	if wcsutils.is_cyl(wcs):
		dec, ra = posaxes(shape, wcs)
		if method == "bubble":
			point_pix = utils.nint(sky2pix(shape, wcs, points))
			return distances.distance_from_points_bubble_separable(dec, ra, points, point_pix, rmax=rmax, omap=omap, odomains=odomains, domains=domains)
		elif method == "simple":
			return distances.distance_from_points_simple_separable(dec, ra, points, omap=omap, odomains=odomains, domains=domains)
		else: raise ValueError("Unknown method '%s'" % str(method))
	else:
		# We have a general geometry, so we need the full posmap. But to avoid wasting memory we
		# can loop over chunks of the posmap.
		if method == "bubble":
			# Not sure how to slice bubble. Just do it in one go for now
			pos = posmap(shape, wcs, safe=False)
			point_pix = utils.nint(sky2pix(shape, wcs, points))
			return distances.distance_from_points_bubble(pos, points, point_pix, rmax=rmax, omap=omap, odomains=odomains, domains=domains)
		elif method == "simple":
			geo = Geometry(shape, wcs)
			for y in range(0, shape[-2], step):
				sub_geo = geo[y:y+step]
				pos     = posmap(*sub_geo, safe=False)
				if domains:
					distances.distance_from_points_simple(pos, points, omap=omap[y:y+step], odomains=odomains[y:y+step], domains=True)
				else:
					distances.distance_from_points_simple(pos, points, omap=omap[y:y+step])
			if domains: return omap, odomains
			else:       return omap

def distance_transform_healpix(mask, omap=None, rmax=None, method="heap"):
	"""Given a boolean healpix mask, produce an output map where the value in each pixel is the distance
	to the closest false pixel in the mask. See distance_from for the meaning of rmax."""
	import healpy
	from pixell import distances
	npix  = mask.shape[-1]
	mflat = mask.reshape(-1,npix)
	nside = healpy.npix2nside(npix)
	info  = distances.healpix_info(nside)
	if omap is None: omap = np.zeros(mflat.shape)
	for i in range(len(mflat)):
		edge_pix = distances.find_edges_healpix(info, mflat[i])
		edge_pos = np.array(healpy.pix2ang(info.nside, edge_pix))
		edge_pos[0] = np.pi/2-edge_pos[0]
		distances.distance_from_points_healpix(info, edge_pos, edge_pix, omap=omap[i], rmax=rmax, method=method)
	omap = omap.reshape(mask.shape)
	# Distance is always zero inside mask
	omap *= mask
	return omap

def labeled_distance_transform_healpix(labels, omap=None, odomains=None, rmax=None, method="heap"):
	"""Given a healpix map of labels going from 1 to nlabel, produce an output map where the value
	in each pixel is the distance to the closest nonzero pixel in the labels, as well as a
	map of which label each pixel was closest to. See distance_from for the meaning of rmax."""
	import healpy
	from pixell import distances
	npix  = labels.shape[-1]
	lflat = labels.reshape(-1,npix)
	nside = healpy.npix2nside(npix)
	info  = distances.healpix_info(nside)
	if omap is None: omap = np.zeros(lflat.shape)
	if odomains is None: odomains = np.zeros(lflat.shape)
	for i in range(len(lflat)):
		edge_pix = distances.find_edges_labeled_healpix(info, lflat[i])
		edge_pos = np.array(healpy.pix2ang(info.nside, edge_pix))
		edge_pos[0] = np.pi/2-edge_pos[0]
		_, domains = distances.distance_from_points_healpix(info, edge_pos, edge_pix, omap=omap[i], domains=True, rmax=rmax, method=method)
		# Get the edge_pix to label mapping
		mapping = lflat[i][edge_pix]
		mask    = domains >= 0
		odomains[i,mask] = mapping[domains[mask]]
		# Distance is always zero inside each labeled region
		mask = lflat[i] != 0
		omap[i][mask] = 0
	omap = omap.reshape(labels.shape)
	odomains = odomains.reshape(labels.shape)
	return omap, odomains

def distance_from_healpix(nside, points, omap=None, odomains=None, domains=False, rmax=None, method="bubble"):
	"""Find the distance from each pixel in healpix map with nside nside to the
	nearest of the points[{dec,ra},npoint], returning a [ny,nx] map of distances.
	If domains==True, then it will also return a [ny,nx] map of the index of the point
	that was closest to each pixel. If rmax is specified, then distances will only be
	computed up to rmax. Beyond that distance will be set to rmax and domains to -1.
	This can be used to speed up the calculation when one only cares about nearby areas."""
	import healpy
	from pixell import distances
	info = distances.healpix_info(nside)
	if omap is None: omap = np.empty(info.npix)
	if domains and odomains is None: odomains = np.empty(info.npix, np.int32)
	pixs = utils.nint(healpy.ang2pix(nside, np.pi/2-points[0], points[1]))
	return distances.distance_from_points_healpix(info, points, pixs, rmax=rmax, omap=omap, odomains=odomains, domains=domains, method=method)

def pad(emap, pix, return_slice=False, wrap=False):
	"""Pad enmap "emap", creating a larger map with zeros filled in on the sides.
	How much to pad is controlled via pix. If pix is a scalar, it specifies the number
	of pixels to add on all sides. If it is 1d, it specifies the number of pixels to add
	at each end for each axis. If it is 2d, the number of pixels to add at each end
	of an axis can be specified individually."""
	pix = np.asarray(pix,dtype=int)
	if pix.ndim == 0:
		pix = np.array([[pix,pix],[pix,pix]])
	elif pix.ndim == 1:
		pix = np.array([pix,pix])
	# Exdend the wcs in each direction.
	w = emap.wcs.deepcopy()
	w.wcs.crpix += pix[0,::-1]
	# Construct a slice between the new and old map
	res = zeros(emap.shape[:-2]+tuple([s+sum(p) for s,p in zip(emap.shape[-2:],pix.T)]),wcs=w, dtype=emap.dtype)
	mslice = (Ellipsis,slice(pix[0,0],res.shape[-2]-pix[1,0]),slice(pix[0,1],res.shape[-1]-pix[1,1]))
	res[mslice] = emap
	if wrap:
		res[...,:pix[0,0],:]  = res[...,-pix[0,0]-pix[1,0]:-pix[1,0],:]
		res[...,-pix[1,0]:,:] = res[...,pix[0,0]:pix[0,0]+pix[1,0],:]
		res[...,:,:pix[0,1]]  = res[...,:,-pix[0,1]-pix[1,1]:-pix[1,1]]
		res[...,:,-pix[1,1]:] = res[...,:,pix[0,1]:pix[0,1]+pix[1,1]]
	return (res,mslice) if return_slice else res

def find_blank_edges(m, value="auto"):
	"""Returns blanks[{front,back},{y,x}], the size of the blank area
	at the beginning and end of each axis of the map, where the argument
	"value" determines which value is considered blank. Can be a float value,
	or the strings "auto" or "none". Auto will choose the value that maximizes
	the edge area considered blank. None will result in nothing being consideered blank."""
	if value == "auto":
		# Find the median value along each edge
		medians = [np.median(m[...,:,i],-1) for i in [0,-1]] + [np.median(m[...,i,:],-1) for i in [0,-1]]
		bs = [find_blank_edges(m, med) for med in medians]
		nb = [np.product(np.sum(b,0)) for b in bs]
		blanks = bs[np.argmax(nb)]
		return blanks
	elif value == "none":
		# Don't use any values for cropping, so no cropping is done
		return np.zeros([2,2],dtype=int)
	else:
		value   = np.asarray(value)
		# Find which rows and cols consist entirely of the given value
		hitmask = np.all(np.isclose(m.T, value.T, equal_nan=True, rtol=1e-6, atol=0).T,axis=tuple(range(m.ndim-2)))
		hitrows = np.all(hitmask,1)
		hitcols = np.all(hitmask,0)
		# Find the first and last row and col which aren't all the value
		blanks  = np.array([
			np.where(~hitrows)[0][[0,-1]],
			np.where(~hitcols)[0][[0,-1]]]
			).T
		blanks[1] = m.shape[-2:]-blanks[1]-1
		return blanks

def autocrop(m, method="plain", value="auto", margin=0, factors=None, return_info=False):
	"""Adjust the size of m to be more fft-friendly. If possible,
	blank areas at the edge of the map are cropped to bring us to a nice
	length. If there there aren't enough blank areas, the map is padded
	instead. If value="none" no values are considered blank, so no cropping
	will happen. This can be used to autopad for fourier-friendliness."""
	blanks  = find_blank_edges(m, value=value)
	nblank  = np.sum(blanks,0)
	# Find the first good sizes larger than the unblank lengths
	minshape  = m.shape[-2:]-nblank+margin
	if method == "plain":
		goodshape = minshape
	elif method == "fft":
		goodshape = np.array([enfft.fft_len(l, direction="above", factors=None) for l in minshape])
	else:
		raise ValueError("Unknown autocrop method %s!" % method)
	# Pad if necessary
	adiff   = np.maximum(0,goodshape-m.shape[-2:])
	padding = [[0,0],[0,0]]
	if any(adiff>0):
		padding = [adiff,[0,0]]
		m = pad(m, padding)
		blanks[0] += adiff
		nblank = np.sum(blanks,0)
	# Then crop to goodshape
	tocrop = m.shape[-2:]-goodshape
	lower  = np.minimum(tocrop,blanks[0])
	upper  = tocrop-lower
	s      = (Ellipsis,slice(lower[0],m.shape[-2]-upper[0]),slice(lower[1],m.shape[-1]-upper[1]))
	class PadcropInfo:
		slice   = s
		pad     = padding
	if return_info:
		return m[s], PadcropInfo
	else:
		return m[s]

def padcrop(m, info):
	return pad(m, info.pad)[info.slice]

def grad(m):
	"""Returns the gradient of the map m as [2,...]."""
	return ifft(fft(m)*_widen(m.lmap(),m.ndim+1)*1j).real

def grad_pix(m):
	"""The gradient of map m expressed in units of pixels.
	Not the same as the gradient of m with resepect to pixels.
	Useful for avoiding sky2pix-calls for e.g. lensing,
	and removes the complication of axes that increase in
	nonstandard directions."""
	return grad(m)*(m.shape[-2:]/m.extent(signed=True))[(slice(None),)+(None,)*m.ndim]

def div(m):
	"""Returns the divergence of the map m[2,...] as [...]."""
	return ifft(np.sum(fft(m)*_widen(m.lmap(),m.ndim)*1j,0)).real

def _widen(map,n):
	"""Helper for gard and div. Adds degenerate axes between the first
	and the last two to give the map a total dimensionality of n."""
	return map[(slice(None),) + (None,)*(n-3) + (slice(None),slice(None))]

def apod(m, width, profile="cos", fill="zero"):
	"""Apodize the provided map. Currently only cosine apodization is
	implemented.

    Args:
        imap: (...,Ny,Nx) or (Ny,Nx) ndarray to be apodized
        width: The width in pixels of the apodization on each edge.
        profile: The shape of the apodization. Only "cos" is supported.
	"""
	width = np.minimum(np.zeros(2)+width,m.shape[-2:]).astype(np.int32)
	if profile == "cos":
		a = [0.5*(1-np.cos(np.linspace(0,np.pi,w))) for w in width]
	else:
		raise ValueError("Unknown apodization profile %s" % profile)
	res = m.copy()
	if fill == "mean":
		offset = np.asarray(np.mean(res,(-2,-1)))[...,None,None]
		res -= offset
	if width[0] > 0:
		res[...,:width[0],:] *= a[0][:,None]
		res[...,-width[0]:,:] *= a[0][::-1,None]
	if width[1] > 0:
		res[...,:,:width[1]] *= a[1][None,:]
		res[...,:,-width[1]:]  *= a[1][None,::-1]
	if fill == "mean":
		res += offset
	return res

def radial_average(map, center=[0,0], step=1.0):
	"""Produce a radial average of the given map that's centered on zero"""
	center = np.asarray(center)
	pos  = map.posmap()-center[:,None,None]
	rads = np.sum(pos**2,0)**0.5
	# Our resolution should be step times the highest resolution direction.
	res = np.min(map.extent()/map.shape[-2:])*step
	n   = int(np.max(rads/res))
	orads = np.arange(n)*res
	rinds = (rads/res).reshape(-1).astype(int)
	# Ok, rebin the map. We use this using bincount, which can be a bit slow
	mflat = map.reshape((-1,)+map.shape[-2:])
	mout = np.zeros((len(mflat),n))
	for i, m in enumerate(mflat):
		mout[i] = (np.bincount(rinds, weights=m.reshape(-1))/np.bincount(rinds))[:n]
	mout = mout.reshape(map.shape[:-2]+mout.shape[1:])
	return mout, orads

def padslice(map, box, default=np.nan):
	"""Equivalent to map[...,box[0,0]:box[1,0],box[0,1]:box[1,1]], except that
	pixels outside the map are treated as actually being present, but filled with
	the value given by "default". Hence, ther esult will always have size box[1]-box[0]."""
	box = np.asarray(box).astype(int)
	# Construct our output map
	wcs = map.wcs.deepcopy()
	wcs.wcs.crpix -= box[0,::-1]
	res = full(map.shape[:-2]+tuple(box[1]-box[0]), wcs, default, map.dtype)
	# Get the (possibly smaller) box for the valid pixels of the input map
	ibox = np.maximum(0,np.minimum(np.array(map.shape[-2:])[None],box))
	# Copy over the relevant region
	o, w = ibox[0]-box[0], ibox[1]-ibox[0]
	res[...,o[0]:o[0]+w[0],o[1]:o[1]+w[1]] = map[...,ibox[0,0]:ibox[1,0],ibox[0,1]:ibox[1,1]]
	return res

def tile_maps(maps):
	"""Given a 2d list of enmaps representing contiguous tiles in the
	same global pixelization, stack them into a total map and return it.
	E.g. if maps = [[a,b],[c,d]], then the result would be
	      c d
	map = a b
	"""
	# First stack the actual data:
	m = np.concatenate([np.concatenate(row,-1) for row in maps],-2)
	# Then figure out the wcs of the result. crpix counts from the
	# lower left corner, so a and the total map should have the same wcs
	m = samewcs(m, maps[0][0])
	return m

def stamps(map, pos, shape, aslist=False):
	"""Given a map, extract a set of identically shaped postage stamps with corners
	at pos[ntile,2]. The result will be an enmap with shape [ntile,...,ny,nx]
	and a wcs appropriate for the *first* tile only. If that is not the
	behavior wanted, you can specify aslist=True, in which case the result
	will be a list of enmaps, each with the correct wcs."""
	shape = np.zeros(2)+shape
	pos   = np.asarray(pos)
	res   = []
	for p in pos:
		res.append(padslice(map, [p,p+shape]))
	if aslist: return res
	res = samewcs(np.array(res),res[0])
	return res

def to_healpix(imap, omap=None, nside=0, order=3, chunk=100000, destroy_input=False):
	"""Project the enmap "imap" onto the healpix pixelization. If omap is given,
	the output will be written to it. Otherwise, a new healpix map will be constructed.
	The healpix map must be in RING order. nside controls the resolution of the output map.
	If 0, nside is chosen such that the output map is higher resolution than the input.
	This is needed to avoid losing information. To go to a lower-resolution output map,
	you should first degrade the input map. The chunk argument affects the speed/memory
	tradeoff of the function. Higher values use more memory, and might (and might not)
	give higher speed. If destroy_input is True, then the input map will be prefiltered
	in-place, which saves memory but modifies its values."""
	import healpy
	if not destroy_input and order > 1: imap = imap.copy()
	if order > 1:
		imap = utils.interpol_prefilter(imap, order=order, inplace=True)
	if omap is None:
		# Generate an output map
		if not nside:
			npix_full_cyl = 4*np.pi/imap.pixsize()
			nside = 2**int(np.floor(np.log2((npix_full_cyl/12)**0.5)))
		npix = 12*nside**2
		omap = np.zeros(imap.shape[:-2]+(npix,),imap.dtype)
	else:
		nside = healpy.npix2nside(omap.shape[-1])
	npix = omap.shape[-1]
	# Interpolate values at output pixel positions
	for i in range(0, npix, chunk):
		pos   = np.array(healpy.pix2ang(nside, np.arange(i, min(npix,i+chunk))))
		# Healpix uses polar angle, not dec
		pos[0] = np.pi/2 - pos[0]
		omap[...,i:i+chunk] = imap.at(pos, order=order, mask_nan=False, prefilter=False)
	return omap

def to_flipper(imap, omap=None, unpack=True):
	"""Convert the enmap "imap" into a flipper map with the same geometry. If
	omap is given, the output will be written to it. Otherwise, a an array of
	flipper maps will be constructed. If the input map has dimensions
	[a,b,c,ny,nx], then the output will be an [a,b,c] array with elements
	that are flipper maps with dimension [ny,nx]. The exception is for
	a 2d enmap, which is returned as a plain flipper map, not a
	0-dimensional array of flipper maps. To avoid this unpacking, pass

	Flipper needs cdelt0 to be in decreasing order. This function ensures that,
	at the cost of losing the original orientation. Hence to_flipper followed
	by from_flipper does not give back an exactly identical map to the one
	on started with.
	"""
	import flipper.liteMap
	if imap.wcs.wcs.cdelt[0] > 0: imap = imap[...,::-1]
	# flipper wants a different kind of wcs object than we have.
	header = imap.wcs.to_header(relax=True)
	header['NAXIS']  = 2
	header['NAXIS1'] = imap.shape[-1]
	header['NAXIS2'] = imap.shape[-2]
	flipwcs = flipper.liteMap.astLib.astWCS.WCS(header, mode="pyfits")
	iflat = imap.preflat
	if omap is None:
		omap = np.empty(iflat.shape[:-2],dtype=object)
	for i, m in enumerate(iflat):
		omap[i] = flipper.liteMap.liteMapFromDataAndWCS(iflat[i], flipwcs)
	omap = omap.reshape(imap.shape[:-2])
	if unpack and omap.ndim == 0: return omap.reshape(-1)[0]
	else: return omap

def from_flipper(imap, omap=None):
	"""Construct an enmap from a flipper map or array of flipper maps imap.
	If omap is specified, it must have the correct shape, and the data will
	be written there."""
	imap   = np.asarray(imap)
	first  = imap.reshape(-1)[0]
	# flipper and enmap wcs objects come from different wcs libraries, so
	# they must be converted
	wcs    = wcsutils.WCS(first.wcs.header).sub(2)
	if omap is None:
		omap = empty(imap.shape + first.data.shape, wcs, first.data.dtype)
	# Copy over all components
	iflat = imap.reshape(-1)
	for im, om in zip(iflat, omap.preflat):
		om[:] = im.data
	omap = fix_endian(omap)
	return omap

############
# File I/O #
############

def write_map(fname, emap, fmt=None, extra={}):
	"""Writes an enmap to file. If fmt is not passed,
	the file type is inferred from the file extension, and can
	be either fits or hdf. This can be overriden by
	passing fmt with either 'fits' or 'hdf' as argument."""
	if fmt == None:
		if   fname.endswith(".hdf"):     fmt = "hdf"
		elif fname.endswith(".fits"):    fmt = "fits"
		elif fname.endswith(".fits.gz"): fmt = "fits"
		else: fmt = "fits"
	if fmt == "fits":
		write_fits(fname, emap, extra=extra)
	elif fmt == "hdf":
		write_hdf(fname, emap, extra=extra)
	else:
		raise ValueError

def read_map(fname, fmt=None, sel=None, box=None, pixbox=None, geometry=None, wrap="auto", mode=None, sel_threshold=10e6, wcs=None, hdu=None):
	"""Read an enmap from file. The file type is inferred
	from the file extension, unless fmt is passed.
	fmt must be one of 'fits' and 'hdf'."""
	toks = fname.split(":")
	fname = toks[0]
	if fmt == None:
		if   fname.endswith(".hdf"):     fmt = "hdf"
		elif fname.endswith(".fits"):    fmt = "fits"
		elif fname.endswith(".fits.gz"): fmt = "fits"
		else: fmt = "fits"
	if fmt == "fits":
		res = read_fits(fname, sel=sel, box=box, pixbox=pixbox, geometry=geometry, wrap=wrap, mode=mode, sel_threshold=sel_threshold, wcs=wcs, hdu=hdu)
	elif fmt == "hdf":
		res = read_hdf(fname, sel=sel, box=box, pixbox=pixbox, geometry=geometry, wrap=wrap, mode=mode, sel_threshold=sel_threshold, wcs=wcs)
	else:
		raise ValueError
	if len(toks) > 1:
		res = eval("res"+":".join(toks[1:]))
	return res

def read_map_geometry(fname, fmt=None, hdu=None):
	"""Read an enmap geometry from file. The file type is inferred
	from the file extension, unless fmt is passed.
	fmt must be one of 'fits' and 'hdf'."""
	toks = fname.split(":")
	fname = toks[0]
	if fmt == None:
		if   fname.endswith(".hdf"):     fmt = "hdf"
		elif fname.endswith(".fits"):    fmt = "fits"
		elif fname.endswith(".fits.gz"): fmt = "fits"
		else: fmt = "fits"
	if fmt == "fits":
		shape, wcs = read_fits_geometry(fname, hdu=hdu)
	elif fmt == "hdf":
		shape, wcs = read_hdf_geometry(fname)
	else:
		raise ValueError
	if len(toks) > 1:
		sel = eval("utils.sliceeval"+":".join(toks[1:]))[-2:]
		shape, wcs = slice_geometry(shape, wcs, sel)
	return shape, wcs

def write_fits(fname, emap, extra={}):
	"""Write an enmap to a fits file."""
	# The fits write routines may attempt to modify
	# the map. So make a copy.
	emap = enmap(emap, copy=True)
	# Get our basic wcs header
	header = emap.wcs.to_header(relax=True)
	# Add our map headers
	header['NAXIS'] = emap.ndim
	for i,n in enumerate(emap.shape[::-1]):
		header['NAXIS%d'%(i+1)] = n
	for key, val in extra.items():
		header[key] = val
	hdus   = astropy.io.fits.HDUList([astropy.io.fits.PrimaryHDU(emap, header)])
	with warnings.catch_warnings():
		warnings.filterwarnings('ignore')
		hdus.writeto(fname, clobber=True)

def read_fits(fname, hdu=None, sel=None, box=None, pixbox=None, geometry=None, wrap="auto", mode=None, sel_threshold=10e6, wcs=None):
	"""Read an enmap from the specified fits file. By default,
	the map and coordinate system will be read from HDU 0. Use
	the hdu argument to change this. The map must be stored as
	a fits image. If sel is specified, it should be a slice
	that will be applied to the image before reading. This avoids
	reading more of the image than necessary. Instead of sel,
	a coordinate box [[yfrom,xfrom],[yto,xto]] can be specified."""
	if hdu is None: hdu = 0
	hdu = astropy.io.fits.open(fname)[hdu]
	ndim = len(hdu.shape)
	if hdu.header["NAXIS"] < 2:
		raise ValueError("%s is not an enmap (only %d axes)" % (fname, hdu.header["NAXIS"]))
	if wcs is None:
		with warnings.catch_warnings():
			wcs = wcsutils.WCS(hdu.header).sub(2)
	wrapper = fits_wrapper(hdu, wcs, threshold=sel_threshold)
	return read_helper(wrapper, sel=sel, box=box, pixbox=pixbox, geometry=geometry, wrap=wrap, mode=mode)

def read_fits_geometry(fname, hdu=None):
	"""Read an enmap wcs from the specified fits file. By default,
	the map and coordinate system will be read from HDU 0. Use
	the hdu argument to change this. The map must be stored as
	a fits image."""
	if hdu is None: hdu = 0
	hdu = astropy.io.fits.open(fname)[hdu]
	if hdu.header["NAXIS"] < 2:
		raise ValueError("%s is not an enmap (only %d axes)" % (fname, hdu.header["NAXIS"]))
	with warnings.catch_warnings():
		wcs = wcsutils.WCS(hdu.header).sub(2)
	shape = tuple([hdu.header["NAXIS%d"%(i+1)] for i in range(hdu.header["NAXIS"])[::-1]])
	return shape, wcs

def write_hdf(fname, emap, extra={}):
	"""Write an enmap as an hdf file, preserving all
	the WCS metadata."""
	import h5py
	emap = enmap(emap, copy=False)
	with h5py.File(fname, "w") as hfile:
		hfile["data"] = emap
		header = emap.wcs.to_header()
		for key in header:
			hfile["wcs/"+key] = header[key]
		for key, val in extra.items():
			hfile[key] = val

def read_hdf(fname, hdu=None, sel=None, box=None, pixbox=None, geometry=None, wrap="auto", mode=None, sel_threshold=10e6, wcs=None):
	"""Read an enmap from the specified hdf file. Two formats
	are supported. The old enmap format, which simply used
	a bounding box to specify the coordinates, and the new
	format, which uses WCS properties. The latter is used if
	available. With the old format, plate carree projection
	is assumed. Note: some of the old files have a slightly
	buggy wcs, which can result in 1-pixel errors."""
	import h5py
	with h5py.File(fname,"r") as hfile:
		data = hfile["data"]
		hwcs = hfile["wcs"]
		header = astropy.io.fits.Header()
		for key in hwcs:
			header[key] = fix_python3(hwcs[key].value)
		if wcs is None:
			wcs = wcsutils.WCS(header).sub(2)
		wrapper = hdf_wrapper(data, wcs, threshold=sel_threshold)
		return read_helper(wrapper, sel=sel, box=box, pixbox=pixbox, geometry=geometry, wrap=wrap, mode=mode)

def read_hdf_geometry(fname):
	"""Read an enmap wcs from the specified hdf file."""
	import h5py
	with h5py.File(fname,"r") as hfile:
		hwcs = hfile["wcs"]
		header = astropy.io.fits.Header()
		for key in hwcs:
			header[key] = hwcs[key].value
		wcs   = wcsutils.WCS(header).sub(2)
		shape = hfile["data"].shape
	return shape, wcs

def fix_python3(s):
	"""Convert "bytes" to string in python3, while leaving other types unmolested.
	Python3 string handling is stupid."""
	try:
		if isinstance(s, bytes): return s.decode("utf-8")
		else: return s
	except TypeError: return s

def read_helper(data, sel=None, box=None, pixbox=None, geometry=None, wrap="auto", mode=None, sel_threshold=10e6):
	"""Helper function for map reading. Handles the slicing, sky-wrapping and capping, etc."""
	if geometry is not None: data = extract(data, *geometry, wrap=wrap)
	if box      is not None: data = submap(data, box, wrap=wrap)
	if pixbox   is not None: data = extract_pixbox(data, pixbox, wrap=wrap)
	if sel      is not None: data = data[sel]
	data = data[:] # Get rid of the wrapper if it still remains
	data = data.copy()
	return data

# These wrapper classes are there to let us reuse the normal map
# extract and submap operations on fits and hdf maps without needing
# to read in all the data.

class fits_wrapper:
	def __init__(self, hdu, wcs, threshold=1e7):
		self.hdu       = hdu
		self.wcs       = wcs
		self.threshold = threshold
		self.dtype     = fix_endian(hdu.section[(slice(0,1),)*hdu.header["NAXIS"]]).dtype
	@property
	def shape(self): return self.hdu.shape
	def __getitem__(self, sel):
		_, psel = utils.split_slice(sel, [len(self.shape)-2,2])
		if len(psel) > 2: raise IndexError("too many indices")
		_, wcs = slice_geometry(self.shape[-2:], self.wcs, psel)
		if self.hdu.size > self.threshold:
			sel1, sel2 = utils.split_slice(sel, [len(self.shape)-1,1])
			res = self.hdu.section[sel1][(Ellipsis,)+sel2]
		else: res = self.hdu.data[sel]
		return ndmap(fix_endian(res), wcs)

class hdf_wrapper:
	def __init__(self, dset, wcs, threshold=1e7):
		self.dset      = dset
		self.wcs       = wcs
		self.threshold = threshold
	@property
	def shape(self): return self.dset.shape
	@property
	def ndim(self): return len(self.shape)
	@property
	def dtype(self): return self.dset.dtype
	def __getitem__(self, sel):
		_, psel = utils.split_slice(sel, [self.ndim-2,2])
		if len(psel) > 2: raise IndexError("too many indices")
		_, wcs = slice_geometry(self.shape[-2:], self.wcs, psel)
		if self.dset.size > self.threshold:
			sel1, sel2 = utils.split_slice(sel, [len(self.shape)-1,1])
			res = self.dset[sel1][(Ellipsis,)+sel2]
		else:
			res = self.dset.value[sel]
		return ndmap(fix_endian(res), wcs)

def fix_endian(map):
	"""Make endianness of array map match the current machine.
	Returns the result."""
	if map.dtype.byteorder not in ['=','<' if sys.byteorder == 'little' else '>']:
		map = map.byteswap(True).newbyteorder()
	return map

def shift(map, off, inplace=False, keepwcs=False):
	"""Cyclicly shift the pixels in map such that a pixel at
	position (i,j) ends up at position (i+off[0],j+off[1])"""
	if not inplace: map = map.copy()
	off = np.atleast_1d(off)
	for i, o in enumerate(off):
		if o != 0:
			map[:] = np.roll(map, o, -len(off)+i)
	if not keepwcs:
		map.wcs.wcs.crval -= map.wcs.wcs.cdelt*off[::-1]
	return map

def fftshift(map, inplace=False):
	if not inplace: map = map.copy()
	map[:] = np.fft.fftshift(map, axes=[-2,-1])
	return map

def ifftshift(map, inplace=False):
	if not inplace: map = map.copy()
	map[:] = np.fft.ifftshift(map, axes=[-2,-1])
	return map

def fillbad(map, val=0, inplace=False):
	if not inplace: map = map.copy()
	map[~np.isfinite(map)] = val
	return map

def resample(map, oshape, off=(0,0), method="fft", mode="wrap", corner=False, order=3):
	"""Resample the input map such that it covers the same area of the sky
	with a different number of pixels given by oshape."""
	# Construct the output shape and wcs
	oshape = map.shape[:-2] + tuple(oshape)[-2:]
	owcs   = wcsutils.scale(map.wcs, np.array(oshape[-2:],float)/map.shape[-2:], rowmajor=True, corner=corner)
	off    = np.zeros(2)+off
	# Apply phase shift to realign with pixel centers. This can be seen as a half pixel shift to
	# the left in the original pixelization followed by a half pixel shift to the right in the new
	# pixelization.
	if not corner:
		off -= 0.5 - 0.5*np.array(oshape[-2:],float)/map.shape[-2:] # in output units
	if method == "fft":
		omap  = zeros(oshape, owcs, map.dtype)
		fimap = enfft.fft(map, axes=(-2,-1))
		fomap = np.zeros(oshape, fimap.dtype)
		# copy over all 4 quadrants. This would have been a single operation if the
		# fourier center had been in the middle. This could be acieved using fftshift,
		# but that would require two extra full-array shifts
		cny, cnx = np.minimum(map.shape[-2:], oshape[-2:])
		hny, hnx = cny//2, cnx//2
		fomap[...,:hny,        :hnx       ] = fimap[...,:hny,        :hnx       ]
		fomap[...,:hny,        -(cnx-hnx):] = fimap[...,:hny,        -(cnx-hnx):]
		fomap[...,-(cny-hny):, :hnx       ] = fimap[...,-(cny-hny):, :hnx       ]
		fomap[...,-(cny-hny):, -(cnx-hnx):] = fimap[...,-(cny-hny):, -(cnx-hnx):]
		if np.any(off != 0):
			fomap[:] = enfft.shift(fomap, off, axes=(-2,-1), nofft=True)
		omap[:] = enfft.ifft(fomap, axes=(-2,-1)).real
		# Normalize
		omap /= map.shape[-2]*map.shape[-1]
	elif method == "spline":
		opix  = pixmap(oshape) - off[:,None,None]
		ipix  = opix * (np.array(map.shape[-2:],float)/oshape[-2:])[:,None,None]
		omap  = ndmap(map.at(ipix, unit="pix", mode=mode, order=order), owcs)
	else:
		raise ValueError("Invalid resample method '%s'" % method)
	return omap

def spin_helper(spin, n):
	spin  = np.array(spin).reshape(-1)
	scomp = 1+(spin!=0)
	ci, i1 = 0, 0
	while True:
		i2 = min(i1+scomp[ci],n)
		if i2-i1 != scomp[ci]: raise IndexError("Unpaired component in spin transform")
		yield spin[ci], i1, i2
		if i2 == n: break
		i1 = i2
		ci = (ci+1)%len(spin)
<|MERGE_RESOLUTION|>--- conflicted
+++ resolved
@@ -495,12 +495,8 @@
 	nphi = utils.nint(360/np.abs(iwcs.wcs.cdelt[0]))
 	# If our map is wider than the wrapping length, assume we're a lower-spin field
 	nphi *= (nphi+map.shape[-1]-1)//nphi
-<<<<<<< HEAD
-	if utils.streq(wrap, "auto"): wrap = [0,nphi]
-=======
-	if wrap is "auto":
+	if utils.streq(wrap, "auto"):
 		wrap = [0,0] if wcsutils.is_plain(iwcs) else [0,nphi]
->>>>>>> 52da3589
 	else: wrap = np.zeros(2,int)+wrap
 	for ibox, obox in utils.sbox_wrap(pixbox.T, wrap=wrap, cap=map.shape[-2:]):
 		islice = utils.sbox2slice(ibox)
