from __future__ import print_function
import numpy as np
from scipy import spatial
from . import wcsutils, utils, enmap, coordinates, fft, curvedsky

# Python 2/3 compatibility
try: basestring
except NameError: basestring = str

def thumbnails(imap, coords, r=5*utils.arcmin, res=None, proj=None, apod=2*utils.arcmin,
		method="mixed", order=3, oversample=4, pol=None, oshape=None, owcs=None,
		extensive=False, verbose=False, filter=None,pixwin=False,pixwin_order=0):
	"""Given an enmap [...,ny,nx] and a set of coordinates in a numpy array
	coords with shape (n,2) and ordering [n,{dec,ra}], extract a set
	of thumbnail images [n,...,thumby,thumbx] centered on each set of
	coordinates, where n is the number of images. 
	When proj is 'tan', each of these thumbnail images is projected onto a local 
	tangent plane, removing the effect of size and shape distortions in the input 
	map.

	If oshape, owcs are specified, then the thumbnails will have this geometry,
	which should be centered on [0,0]. Otherwise, a geometry with the given
	projection (defaults to "tan" = gnomonic projection) will be constructed,
	going up to a maximum radius of r. FIXME: Defaults to "car" instead while
	enmap.pixsizemap is buggy for non-cylindrical projections.

	The reprojection involved in this operation implies interpolation. The default
	is to use fft rescaling to oversample the input pixels by the given pixel, and
	then use bicubic spline interpolation to read off the values at the output
	pixel centers. The fft oversampling can be controlled with the oversample argument.
	Values <= 1 turns this off. The other interpolation step is controlled using the
	"order" argument. 0/1/3 corresponds to nearest neighbor, bilinear and bicubic spline
	interpolation respectively.

	If pol == True, then Q,U will be rotated to take into account the change in
	the local northward direction impled in the reprojection. The default is to
	do polarization rotation automatically if the input map has a compatible shape,
	e.g. at least 3 axes and a length of 3 for the 3rd last one. TODO: I haven't
	tested this yet.

	If extensive == True (not the default), then the map is assumed to contain an
	extensive field rather than an intensive one. An extensive field is one where
	the values in the pixels depend on the size of the pixel. For example, if the
	inverse variance in the map is given per pixel, then this ivar map will be
	extensive, but if it's given in units of inverse variance per square arcmin
	then it's intensive.

	For reprojecting inverse variance maps, consider using the wrapper thumbnails_ivar,
	which makes it easier to avoid common pitfalls.
	
	If pixwin is True, the pixel window will be deconvolved."""
	# FIXME: Specifying a geometry manually is broken - see usage of r in neighborhood_pixboxes below
	# Handle arbitrary coords shape
	if proj is None: proj = "car"
	coords = np.asarray(coords)
	ishape = coords.shape[:-1]
	coords = coords.reshape(-1, coords.shape[-1])
	# If the output geometry was not given explicitly, then build one
	if oshape is None:
		if res is None: res = min(np.abs(imap.wcs.wcs.cdelt))*utils.degree/2
		oshape, owcs = enmap.thumbnail_geometry(r=r, res=res, proj=proj)
	# Check if we should be doing polarization rotation
	pol_compat = imap.ndim >= 3 and imap.shape[-3] == 3
	if pol is None: pol = pol_compat
	if pol and not pol_compat: raise ValueError("Polarization rotation requested, but can't interpret map shape %s as IQU map" % (str(imap.shape)))
	nsrc = len(coords)
	if verbose: print("Extracting %d %dx%d thumbnails from %s map" % (nsrc, oshape[-2], oshape[-1], str(imap.shape)))
	opos = enmap.posmap(oshape, owcs)
	# Get the pixel area around each of the coordinates
	rtot     = r + apod
	apod_pix = utils.nint(apod/(np.min(np.abs(imap.wcs.wcs.cdelt))*utils.degree))
	pixboxes = enmap.neighborhood_pixboxes(imap.shape, imap.wcs, coords, rtot)
	# Define our output maps, which we will fill below
	omaps = enmap.zeros((nsrc,)+imap.shape[:-2]+oshape, owcs, imap.dtype)
	for si, pixbox in enumerate(pixboxes):
		if method == "nufft" or method == "mixed" and oversample > 1:
			# Make the pixbox fft-friendly
			for i in range(2):
				pixbox[1,i] = pixbox[0,i] + fft.fft_len(pixbox[1,i]-pixbox[0,i], direction="above", factors=[2,3,5])
		ithumb = imap.extract_pixbox(pixbox)
		if extensive: ithumb /= ithumb.pixsizemap()
		ithumb = ithumb.apod(apod_pix, fill="median")
		if pixwin: ithumb = enmap.unapply_window(ithumb, order=pixwin_order)
		if filter is not None: ithumb = filter(ithumb)
		if verbose:
			print("%4d/%d %6.2f %6.2f %8.2f %dx%d" % (si+1, nsrc, coords[si,0]/utils.degree, coords[si,1]/utils.degree, np.max(ithumb), ithumb.shape[-2], ithumb.shape[-1]))
		# Oversample using fourier if requested. We do this because fourier
		# interpolation is better than spline interpolation overall
		if method == "mixed" and oversample > 1:
			fshape = utils.nint(np.array(oshape[-2:])*oversample)
			ithumb = ithumb.resample(fshape, method="fft")
		# I apologize for the syntax. There should be a better way to do this
		ipos = coordinates.transform("cel", ["cel",[[0,0,coords[si,1],coords[si,0]],False]], opos[::-1], pol=pol)
		ipos, rest = ipos[1::-1], ipos[2:]
		if   method in ["spline", "mixed"]: ipol_mode = "spline"
		elif method in ["nufft"]:           ipol_mode = "nufft"
		else: raise ValueError("Unrecognized method '%s'" % (str(method)))
		omaps[si] = ithumb.at(ipos, mode=ipol_mode, order=order)
		# Apply the polarization rotation. The sign is flipped because we computed the
		# rotation from the output to the input
		if pol: omaps[si] = enmap.rotate_pol(omaps[si], -rest[0])
	if extensive: omaps *= omaps.pixsizemap()
	# Restore original dimension
	omaps = omaps.reshape(ishape + omaps.shape[1:])
	return omaps

def thumbnails_ivar(imap, coords, r=5*utils.arcmin, res=None, proj=None,
		oshape=None, owcs=None, order=1, extensive=True, verbose=False):
	"""Like thumbnails, but for hitcounts, ivars, masks, and other quantities that
	should stay positive and local. Remember to set extensive to True if you have an
	extensive quantity, i.e. if the values in each pixel would go up if multiple pixels
	combined. An example of this is a hitcount map or ivar per pixel. Conversely, if
	you have an intensive quantity like ivar per arcmin you should set extensive=False."""
	return thumbnails(imap, coords, r=r, res=res, proj=proj, oshape=oshape, owcs=owcs,
			order=order, oversample=1, pol=False, extensive=extensive, verbose=verbose,
			pixwin=False)

def map2healpix(imap, nside=None, lmax=None, out=None, rot=None, spin=[0,2], method="harm", order=1, extensive=False, bsize=100000, nside_mode="pow2", boundary="constant", verbose=False, niter=0):
	"""Reproject from an enmap to healpix, optionally including a rotation.

	imap:  The input enmap[...,ny,nx]. Stokes along the -3rd axis if
	       present.
	nside: The nside of the healpix map to generate. Not used if
	       an output map is passed. Otherwise defaults to the same
	       resolution as the input map.
	lmax:  The highest multipole to use in any harmonic-space
	       operations. Defaults to the input maps' Nyquist limit.
	out:   An optional array [...,npix] to write the output map to.
	       The ...  part must match the input map, as must the data
	       type.
	rot:   An optional coordinate rotation to apply. Either a string
	       "isys,osys", where isys is the system to transform from,
	       and osys is the system to transform to. Currently the values
	       "cel"/"equ" and "gal" are recognized. Alternatively, a tuple of
	       3 euler zyz euler angles can be passed, in the same convention
	       as healpy.rotate_alm.
	spin:  A description of the spin of the entries along the stokes
	       axis. Defaults to [0,2], which means that the first entry
	       is spin-0, followed by a spin-2 pair (any non-zero spin
	       covers a pair of entries). If the axis is longer than
	       what's covered in the description, then it is repeated as
	       necessary. Pass spin=[0] to disable any special treatment
	       of this axis.
	method: How to interpolate between the input and output
	       pixelizations. Can be "harm" (default) or "spline".
	       "harm" maps between them using spherical harmonics
	       transforms. This preserves the power spectrum (so no window
	       function is introduced), and averages noise down when the
	       output pixels are larger than the input pixels. However, it
	       can suffer from ringing around very bright features, and an
	       all-positive input map may end up with small negative values.
	       "spline" instead uses spline interpolation to look up the
	       value in the intput map corresponding to each pixel center
	       in the output map. The spline order is controlled with the
	       "order" argument. Overall "harm" is best suited for normal
	       sky maps, while "spline" with order = 0 or 1 is best suited
	       for hitcount maps and masks.
	order: The spline order to use when method="spline".
	       0 corresponds to nearest neighbor interpolation.
	       1 corresponds to bilinear interpolation (default)
	       3 corresponds to bicubic spline interpolation.
	       0 and 1 are local and do not introduce values outside
	       the input range, but introduce some aliasing and loss of
	       power. 3 has less power loss, but still non-zero, and
	       is vulnerable to ringing.
	extensive: Whether the map represents an extensive (as opposed to
	       intensive) quantity. Extensive quantities have values
	       proportional to the pixel size, unlike intensive quantities.
	       Hitcount per pixel is an extensive quantity. Hitcount per
	       square degree is an intensive quantity, as is a temperature
	       map. Defaults to False.
	bsize: The spline method operates on batches of pixels to save memory.
	       This controls the batch size, in pixels. Defaults to 100000.
	nside_mode: Controls which restrictions apply to nside in the case where
	       it has to be inferred automatically. Can be "pow2", "mul32" and "any".
	       "pow2", the default, results in nside being a power of two, as
	       required by the healpix standard.
	       "mul32" relaxes this requirement, making a map where nside is a
	       multiple of 32. This is compatible with most healpix operations,
	       but not with ud_grade or the nest pixel ordering.
	       "any" allows for any integer nside.
	boundary: The boundary conditions assumed for the input map when
	       method="spline". Defaults to "constant", which assumes that
	       anything outsize the map has a constant value of 0. Another
	       useful value is "wrap", which assumes that the right side
	       wraps over to the left, and the top to the bottom. See
	       scipy.ndimage.distance_transform's documentation for other,
	       less useful values. method="harm" always assumes "constant"
	       regardless of this setting.
	verbose: Whether to print information about what it's doing.
	       Defaults to False, which doesn't print anything.

	Typical usage:
	* map_healpix  = map2healpix(map,  rot="cel,gal")
	* ivar_healpix = map2healpix(ivar, rot="cel,gal", method="spline", spin=[0], extensive=True)
	"""
	# Get the map's typical resolution from cdelt
	ires = np.mean(np.abs(imap.wcs.wcs.cdelt))*utils.degree
	lnyq = np.pi/ires
	if out is None:
		if nside is None:
			nside = restrict_nside(((4*np.pi/ires**2)/12)**0.5, nside_mode)
		out = np.zeros(imap.shape[:-2]+(12*nside**2,), imap.dtype)
	npix     = out.shape[-1]
	opixsize = 4*np.pi/npix
	# Might not be safe to go all the way to the Nyquist l, but looks that way to my tests.
	if lmax is None: lmax = lnyq
	if extensive:
		imap = imap * (opixsize / imap.pixsizemap(broadcastable=True)) # not /= to avoid changing original imap
	if method in ["harm", "harmonic"]:
		# Harmonic interpolation preserves the power spectrum, but can introduce ringing.
		# Probably not a good choice for positive-only quantities like hitcounts.
		# Coordinate rotation is slow.
		alm = curvedsky.map2alm(imap, lmax=lmax, spin=spin, niter=niter)
		if rot is not None:
			curvedsky.rotate_alm(alm, *rot2euler(rot), inplace=True)
		curvedsky.alm2map_healpix(alm, out, spin=spin)
		del alm
	elif method == "spline":
		# Covers both cubic spline interpolation (order=3), linear interpolation (order=1)
		# and nearest neighbor (order=0). Harmonic interpolation is preferable to cubic
		# splines, but linear and nearest neighbor may be useful. Coordinate rotation may
		# be slow.
		import healpy
		ip = utils.interpolator(imap, npre=-2, order=order, mode="spline", border=boundary)
		# Figure out if we need to compute polarization rotations
		pol = imap.ndim > 2 and any([s != 0 for s,c1,c2 in enmap.spin_helper(spin, imap.shape[-3])])
		# Batch to save memory
		for i1 in range(0, npix, bsize):
			i2   = min(i1+bsize, npix)
			opix = np.arange(i1,i2)
			pos  = healpy.pix2ang(nside, opix)[::-1]
			pos[1][:] = np.pi/2-pos[1]
			if rot is not None:
				# Not sure why the [::-1] is necessary here. Maybe psi,theta,phi vs. phi,theta,psi?
				pos = coordinates.transform_euler(inv_euler(rot2euler(rot))[::-1], pos, pol=pol)
			# The actual interpolation happens here
<<<<<<< HEAD
			vals  = imap.at(pos[1::-1], order=order, border=boundary, ip=ip)
=======
			vals  = imap_pre.at(pos[1::-1], order=order, prefilter=False, mode="spline", border=boundary)
>>>>>>> aff258b6
			if rot is not None and imap.ndim > 2:
				# Update the polarization to account for the new coordinate system
				for s, c1, c2 in enmap.spin_helper(spin, imap.shape[-3]):
					if s != 0:
						vals = enmap.rotate_pol(vals, -pos[2], spin=s, comps=[c1,c2-1], axis=-2)
			out[...,i1:i2] = vals
	else:
		raise ValueError("Map reprojection method '%s' not recognized" % str(method))
	return out

def healpix2map(iheal, shape=None, wcs=None, lmax=None, out=None, rot=None, spin=[0,2], method="harm", order=1, extensive=False, bsize=100000, verbose=False, niter=0):
	"""Reproject from healpix to an enmap, optionally including a rotation.

	iheal: The input healpix map [...,npix]. Stokes along the -2nd axis if
	       present.
	shape: The (...,ny,nx) shape of the output map. Only the last two entries
	       are used, the rest of the dimensions are taken from iheal.
	       Mandatory unless an output map is passed.
	wcs  : The world woordinate system object the output map.
	       Mandatory unless an output map is passed.
	lmax:  The highest multipole to use in any harmonic-space
	       operations. Defaults to 3 times the nside of iheal.
	out:   An optional enmap [...,ny,nx] to write the output map to.
	       The ...  part must match iheal, as must the data type.
	rot:   An optional coordinate rotation to apply. Either a string
	       "isys,osys", where isys is the system to transform from,
	       and osys is the system to transform to. Currently the values
	       "cel"/"equ" and "gal" are recognized. Alternatively, a tuple of
	       3 euler zyz euler angles can be passed, in the same convention
	       as healpy.rotate_alm.
	spin:  A description of the spin of the entries along the stokes
	       axis. Defaults to [0,2], which means that the first entry
	       is spin-0, followed by a spin-2 pair (any non-zero spin
	       covers a pair of entries). If the axis is longer than
	       what's covered in the description, then it is repeated as
	       necessary. Pass spin=[0] to disable any special treatment
	       of this axis.
	method: How to interpolate between the input and output
	       pixelizations. Can be "harm" (default) or "spline".
	       "harm" maps between them using spherical harmonics
	       transforms. This preserves the power spectrum (so no window
	       function is introduced), and averages noise down when the
	       output pixels are larger than the input pixels. However, it
	       can suffer from ringing around very bright features, and an
	       all-positive input map may end up with small negative values.
	       "spline" instead uses spline interpolation to look up the
	       value in the intput map corresponding to each pixel center
	       in the output map. The spline order is controlled with the
	       "order" argument. Overall "harm" is best suited for normal
	       sky maps, while "spline" with order = 0 or 1 is best suited
	       for hitcount maps and masks.
	order: The spline order to use when method="spline".
	       0 corresponds to nearest neighbor interpolation.
	       1 corresponds to bilinear interpolation (default)
	       Higher order interpolation is not supported - use
	       method="harm" for that.
	extensive: Whether the map represents an extensive (as opposed to
	       intensive) quantity. Extensive quantities have values
	       proportional to the pixel size, unlike intensive quantities.
	       Hitcount per pixel is an extensive quantity. Hitcount per
	       square degree is an intensive quantity, as is a temperature
	       map. Defaults to False.
	bsize: The spline method operates on batches of pixels to save memory.
	       This controls the batch size, in pixels. Defaults to 100000.
	verbose: Whether to print information about what it's doing.
	       Defaults to False, which doesn't print anything.

	Typical usage:
	* map  = healpix2map(map_healpix,  shape, wcs, rot="gal,cel")
	* ivar = healpix2map(ivar_healpix, shape, wcs, rot="gal,cel", method="spline", spin=[0], extensive=True)
	"""
	iheal    = np.asarray(iheal)
	npix     = iheal.shape[-1]
	nside    = curvedsky.npix2nside(npix)
	ipixsize = 4*np.pi/npix
	if out is None:
		out = enmap.zeros(iheal.shape[:-1]+shape[-2:], wcs, dtype=iheal.dtype)
	else: shape, wcs = out.geometry
	if lmax is None: lmax = 3*nside
	if method in ["harm", "harmonic"]:
		# Harmonic interpolation preserves the power spectrum, but can introduce ringing.
		# Probably not a good choice for positive-only quantities like hitcounts.
		# Coordinate rotation is slow.
		alm = curvedsky.map2alm_healpix(iheal, lmax=lmax, spin=spin, niter=niter)
		if rot is not None:
			curvedsky.rotate_alm(alm, *rot2euler(rot), inplace=True)
		curvedsky.alm2map(alm, out, spin=spin)
		del alm
	elif method == "spline":
		# Covers linear interpolation (order=1) and nearest neighbor (order=0).
		# Coordinate rotation may be slow.
		import healpy
		if order > 1:
			raise ValueError("Only order 0 and order 1 spline interpolation supported from healpix maps")
		# Figure out if we need to compute polarization rotations
		pol  = iheal.ndim > 1 and any([s != 0 for s,c1,c2 in enmap.spin_helper(spin, iheal.shape[-2])])
		# Batch to save memory
		brow = (bsize+out.shape[-1]-1)//out.shape[-1]
		for i1 in range(0, out.shape[-2], brow):
			i2   = min(i1+brow, out.shape[-2])
			pos  = out[...,i1:i2,:].posmap().reshape(2,-1)[::-1]
			if rot is not None:
				# Not sure why the [::-1] is necessary here. Maybe psi,theta,phi vs. phi,theta,psi?
				pos = coordinates.transform_euler(inv_euler(rot2euler(rot))[::-1], pos, pol=pol)
			pos[1] = np.pi/2 - pos[1]
			if order == 0:
				# Nearest neighbor. Just read off from the pixels
				vals = iheal[...,healpy.ang2pix(nside, pos[1], pos[0])]
			else:
				# Bilinear interpolation. healpy only supports one component at a time, so loop
				vals = np.zeros(iheal.shape[:-1]+pos.shape[-1:], iheal.dtype)
				for I in utils.nditer(iheal.shape[:-1]):
					vals[I] = healpy.get_interp_val(iheal[I], pos[1], pos[0])
			if rot is not None and iheal.ndim > 1:
				# Update the polarization to account for the new coordinate system
				for s, c1, c2 in enmap.spin_helper(spin, iheal.shape[-2]):
					vals = enmap.rotate_pol(vals, -pos[2], spin=s, comps=[c1,c2-1], axis=-2)
			out[...,i1:i2,:] = vals.reshape(vals.shape[:-1]+(i2-i1,-1))
	else:
		raise ValueError("Map reprojection method '%s' not recognized" % str(method))
	if extensive:
		out *= out.pixsizemap(broadcastable=True)/ipixsize
	return out

def rot2euler(rot):
	"""Given a coordinate rotation description, return the [rotz,roty,rotz] euler
	angles it corresponds to. The rotation desciption can either be those angles
	directly, or a string of the form isys,osys"""
	gal2cel = np.array([57.06793215,  62.87115487, -167.14056929])*utils.degree
	if isinstance(rot, basestring):
		try: isys, osys = rot.split(",")
		except ValueError:
			raise ValueError("Rotation string must be of form 'isys,osys', but got '%s'" % str(rot))
		R = spatial.transform.Rotation.identity()
		# Handle input system
		if   isys in ["cel","equ"]: pass
		elif isys == "gal": R *= spatial.transform.Rotation.from_euler("zyz", gal2cel)
		else: raise ValueError("Unrecognized system '%s'" % isys)
		# Handle output system
		if   osys in ["cel","equ"]: pass
		elif osys == "gal": R *= spatial.transform.Rotation.from_euler("zyz", gal2cel).inv()
		else: raise ValueError("Unrecognized system '%s'" % osys)
		return R.as_euler("zyz")
	else:
		rot = np.asfarray(rot)
		return rot

def inv_euler(euler): return [-euler[2], -euler[1], -euler[0]]

def restrict_nside(nside, mode="mul32", round="ceil"):
	"""Given an arbitrary Healpix nside, return one that's restricted in
	various ways according to the "mode" argument:

	"pow2":  Restrict to a power of 2. This is required for compatibility
	 with the rarely used "nest" pixel ordering in Healpix, and is the standard
	 in the Healpix world.
	"mul32": Restrict to multiple of 32, unless 12*nside**2<=1024.
	 This is enough to make the maps writable by healpy.
	"any":   No restriction

	The "round" argument controls how any rounding is done. This can be one
	of the strings "ceil" (default), "round" or "floor", or you can pass in
	a custom function(nside) -> nside.

	In all cases, the final nside is converted to an integer and capped to
	1 below.
	"""
	if isinstance(round, basestring):
		round = {"floor":np.floor, "round":np.round, "ceil":np.ceil}[round]
	if   mode == "any": nside = round(nside)
	elif mode == "mul32":
		if 12*nside**2 > 1024:
			nside = round(nside/32)*32
	elif mode == "pow2":
		nside = 2**round(np.log2(nside))
	else:
		raise ValueError("Unrecognized nside mode '%s'" % str(mode))
	nside = max(1,int(nside))
	return nside


################################
####### Old stuff below ########
################################

def centered_map(imap, res, box=None, pixbox=None, proj='car', rpix=None,
				 width=None, height=None, width_multiplier=1.,
				 rotate_pol=True, **kwargs):
	"""Reproject a map such that its central pixel is at the origin of a
	given projection system (default: CAR).

	imap -- (Ny,Nx) enmap array from which to extract stamps
	TODO: support leading dimensions
	res -- width of pixel in radians
	box -- optional bounding box of submap in radians
	pixbox -- optional bounding box of submap in pixel numbers
	proj -- coordinate system for target map; default is 'car';
	can also specify 'cea' or 'gnomonic'
	rpix -- optional pre-calculated pixel positions from get_rotated_pixels()
	"""
	warnings.warn("reproject.centered_map is deprecated. Use reproject.thumbnails instead")
	if imap.ndim==2: imap = imap[None,:]
	ncomp = imap.shape[0]
	proj = proj.strip().lower()
	assert proj in ['car', 'cea']
	# cut out a stamp assuming CAR ; TODO: generalize?
	if box is not None:
		pixbox = enmap.skybox2pixbox(imap.shape, imap.wcs, box)
	if pixbox is not None:
		omap = enmap.extract_pixbox(imap, pixbox)
	else:
		omap = imap
	sshape, swcs = omap.shape, omap.wcs
	# central pixel of source geometry
	dec, ra = enmap.pix2sky(sshape, swcs, (sshape[0] / 2., sshape[1] / 2.))
	dims = enmap.extent(sshape, swcs)
	dheight, dwidth = dims
	if height is None:
		height = dheight
	if width is None:
		width = dwidth
	width *= width_multiplier
	tshape, twcs = rect_geometry(
		width=width, res=res, proj=proj, height=height)
	if rpix is None:
		rpix = get_rotated_pixels(sshape, swcs, tshape, twcs, inverse=False,
								  pos_target=None, center_target=(0., 0.),
								  center_source=(dec, ra))
	rot = enmap.enmap(rotate_map(omap, pix_target=rpix[:2], **kwargs), twcs)
	if ncomp==3 and rotate_pol:
		rot[1:3] = enmap.rotate_pol(rot[1:3], -rpix[2]) # for polarization rotation if enough components
	return rot, rpix
	
def healpix_from_enmap_interp(imap, **kwargs):
	return imap.to_healpix(**kwargs)


def healpix_from_enmap(imap, lmax, nside):
	"""Convert an ndmap to a healpix map such that the healpix map is
	band-limited up to lmax. Only supports single component (intensity)
	currently. The resulting map will be band-limited. Bright sources and 
	sharp edges could cause ringing. Use healpix_from_enmap_interp if you 
	are worried about this (e.g. for a mask), but that routine will not ensure 
	power to be correct to some lmax.


	Args:
		imap: ndmap of shape (Ny,Nx)
		lmax: integer specifying maximum multipole of map
		nside: integer specifying nside of healpix map

	Returns:
		retmap: (Npix,) healpix map as array

	"""
	from pixell import curvedsky
	import healpy as hp
	alm = curvedsky.map2alm(imap, lmax=lmax, spin=0)
	if alm.ndim > 1:
		assert alm.shape[0] == 1
		alm = alm[0]
	retmap = hp.alm2map(alm.astype(np.complex128), nside, lmax=lmax)
	return retmap


def enmap_from_healpix(hp_map, shape, wcs, ncomp=1, unit=1, lmax=0,
					   rot="gal,equ", first=0, is_alm=False, return_alm=False, f_ell=None):
	"""Convert a healpix map to an ndmap using harmonic space reprojection.
	The resulting map will be band-limited. Bright sources and sharp edges
	could cause ringing. Use enmap_from_healpix_interp if you are worried
	about this (e.g. for a mask), but that routine will not ensure power to 
	be correct to some lmax.

	Args:
		hp_map: an (Npix,) or (ncomp,Npix,) healpix map, or alms,  or a string containing
		the path to a healpix map on disk
		shape: the shape of the ndmap geometry to project to
		wcs: the wcs object of the ndmap geometry to project to
		ncomp: the number of components in the healpix map (either 1 or 3)
		unit: a unit conversion factor to divide the map by
		lmax: the maximum multipole to include in the reprojection
		rot: comma separated string that specify a coordinate rotation to
		perform. Use None to perform no rotation. e.g. default "gal,equ"
		to rotate a Planck map in galactic coordinates to the equatorial
		coordinates used in ndmaps.
		first: if a filename is provided for the healpix map, this specifies
		the index of the first FITS field
		is_alm: if True, interprets hp_map as alms
		return_alm: if True, returns alms also
		f_ell: optionally apply a transfer function f_ell(ell) -- this should be 
		a function of a single variable ell. e.g., lambda x: exp(-x**2/2/sigma**2)

	Returns:
		res: the reprojected ndmap or the a tuple (ndmap,alms) if return_alm
		is True

	"""
	from pixell import curvedsky
	import healpy as hp, warnings
	warnings.warn("enmap_from_healpix is deprecated. Use healpix2map instead. enmap_from_healpix has not been tested after the port from libsharp to ducc0. It also uses a very inefficient approach for coordinate rotation.")
	dtype = np.float64
	if not(is_alm):
		assert ncomp == 1 or ncomp == 3, "Only 1 or 3 components supported"
		ctype = np.result_type(dtype, 0j)
		# Read the input maps
		if type(hp_map) == str:
			m = np.atleast_2d(hp.read_map(hp_map, field=tuple(
				range(first, first + ncomp)))).astype(dtype)
		else:
			m = np.atleast_2d(hp_map).astype(dtype)
		if unit != 1:
			m /= unit
		# Perform the actual transform
		print("map -> alm")
		nside = hp.npix2nside(m.shape[1])
		lmax  = lmax or 3 * nside
		alm   = curvedsky.map2alm_healpix(m, lmax=lmax)
		del m
	else:
		alm = hp_map

	if f_ell is not None: alm = curvedsky.almxfl(alm,f_ell)

	if rot is not None:
		# Rotate by displacing coordinates and then fixing the polarization
		print("Computing pixel positions")
		pmap = enmap.posmap(shape, wcs)
		if rot:
			print("Computing rotated positions")
			s1, s2 = rot.split(",")
			opos = coordinates.transform(s2, s1, pmap[::-1], pol=ncomp == 3)
			pmap[...] = opos[1::-1]
			if len(opos) == 3:
				psi = -opos[2].copy()
			del opos
		print("Projecting")
		res = curvedsky.alm2map_pos(alm, pmap)
		if rot and ncomp == 3:
			print("Rotating polarization vectors")
			res[1:3] = enmap.rotate_pol(res[1:3], psi)
	else:
		print("Projecting")
		res = enmap.zeros((len(alm),) + shape[-2:], wcs, dtype)
		res = curvedsky.alm2map(alm, res)
	if return_alm: return res,alm
	return res


def enmap_from_healpix_interp(hp_map, shape, wcs , rot="gal,equ",
							  interpolate=False):
	"""Project a healpix map to an enmap of chosen shape and wcs. The wcs
	is assumed to be in equatorial (ra/dec) coordinates. No coordinate systems 
	other than equatorial or galactic are currently supported. Only intensity 
	maps are supported.
	
	Args:
		hp_map: an (Npix,) healpix map
		shape: the shape of the ndmap geometry to project to
		wcs: the wcs object of the ndmap geometry to project to
		rot: comma separated string that specify a coordinate rotation to
		perform. Use None to perform no rotation. e.g. default "gal,equ"
		to rotate a Planck map in galactic coordinates to the equatorial
		coordinates used in ndmaps.
		interpolate: if True, bilinear interpolation using 4 nearest neighbours
		is done.

	"""
	warnings.warn("enmap_from_healpix_interp is deprecated. Use healpix2map instead.")
	import healpy as hp
	from astropy.coordinates import SkyCoord
	import astropy.units as u
	eq_coords = ['fk5', 'j2000', 'equatorial']
	gal_coords = ['galactic']
	imap = enmap.zeros(shape, wcs)
	Ny, Nx = shape
	pixmap = enmap.pixmap(shape, wcs)
	y = pixmap[0, ...].T.ravel()
	x = pixmap[1, ...].T.ravel()
	del pixmap
	posmap = enmap.posmap(shape, wcs)
	if rot is not None:
		s1, s2 = rot.split(",")
		opos = coordinates.transform(s2,s1, posmap[::-1], pol=None)
		posmap[...] = opos[1::-1]
	th = np.rad2deg(posmap[1, ...].T.ravel())
	ph = np.rad2deg(posmap[0, ...].T.ravel())
	del posmap
	if interpolate:
		imap[y, x] = hp.get_interp_val(
			hp_map, th, ph, lonlat=True)
	else:
		ind = hp.ang2pix(hp.get_nside(hp_map),
						 th, ph, lonlat=True)
		del th
		del ph
		imap[:] = 0.
		imap[(y, x)] = hp_map[ind]
		del y
		del x
	return enmap.ndmap(imap, wcs)



def ivar_hp_to_cyl(hmap, shape, wcs, rot=False,do_mask=True,extensive=True):
	from . import mpi, utils
	import healpy as hp
	warnings.warn("ivar_hp_to_cyl is deprecated. Use healpix2map instead. See the example at the bottom of its docstring for how to do this with ivar maps")
	comm = mpi.COMM_WORLD
	rstep = 100
	dtype = np.float32
	nside = hp.npix2nside(hmap.size)
	dec, ra = enmap.posaxes(shape, wcs)
	pix = np.zeros(shape, np.int32)
	# Get the pixel area. We assume a rectangular pixelization, so this is just
	# a function of y
	ipixsize = 4 * np.pi / (12 * nside ** 2)
	opixsize = get_pixsize_rect(shape, wcs)
	nblock = (shape[-2] + rstep - 1) // rstep
	for bi in range(comm.rank, nblock, comm.size):
		if bi % comm.size != comm.rank:
			continue
		i = bi * rstep
		rdec = dec[i : i + rstep]
		opos = np.zeros((2, len(rdec), len(ra)))
		opos[0] = rdec[:, None]
		opos[1] = ra[None, :]
		if rot:
			# This is unreasonably slow
			ipos = coordinates.transform("equ", "gal", opos[::-1], pol=True)
		else:
			ipos = opos[::-1]
		pix[i : i + rstep, :] = hp.ang2pix(nside, np.pi / 2 - ipos[1], ipos[0])
		del ipos, opos
	for i in range(0, shape[-2], rstep):
		pix[i : i + rstep] = utils.allreduce(pix[i : i + rstep], comm)
	omap = enmap.zeros((1,) + shape, wcs, dtype)
	imap = np.array(hmap).astype(dtype)
	imap = imap[None]
	if do_mask:
		bad = hp.mask_bad(imap)
		bad |= imap <= 0
		imap[bad] = 0
		del bad
	# Read off the nearest neighbor values
	omap[:] = imap[:, pix]
	if extensive: omap *= opixsize[:, None] / ipixsize
	# We ignore QU mixing during rotation for the noise level, so
	# it makes no sense to maintain distinct levels for them
	if do_mask:
		mask = omap[1:] > 0
		omap[1:] = np.mean(omap[1:], 0)
		omap[1:] *= mask
		del mask
	return omap

# Helper functions


def gnomonic_pole_wcs(shape, res):
	Ny, Nx = shape[-2:]
	wcs = wcsutils.WCS(naxis=2)
	wcs.wcs.ctype = ['RA---TAN', 'DEC--TAN']
	wcs.wcs.crval = [0., 0.]
	wcs.wcs.cdelt[:] = np.rad2deg(res)
	wcs.wcs.crpix = [Ny / 2. + 0.5, Nx / 2. + 0.5]
	return wcs


def gnomonic_pole_geometry(width, res, height=None):
	if height is None:
		height = width
	Ny = int(height / res)
	Nx = int(width / res)
	return (Ny, Nx), gnomonic_pole_wcs((Ny, Nx), res)


def rotate_map(imap, shape_target=None, wcs_target=None, shape_source=None,
			   wcs_source=None, pix_target=None, **kwargs):
	if pix_target is None:
		pix_target = get_rotated_pixels(
			shape_source, wcs_source, shape_target, wcs_target)
	else:
		assert (shape_target is None) and (
			wcs_target is None), "Both pix_target and shape_target, \
			wcs_target must not be specified."
	rotmap = enmap.at(imap, pix_target[:2], unit="pix", **kwargs)
	return rotmap


def get_rotated_pixels(shape_source, wcs_source, shape_target, wcs_target,
					   inverse=False, pos_target=None,
					   center_target=None, center_source=None):
	""" Given a source geometry (shape_source,wcs_source)
	return the pixel positions in the target geometry (shape_target,wcs_target)
	if the source geometry were rotated such that its center lies on the center
	of the target geometry.

	WARNING: Only currently tested for a rotation along declination
	from one CAR geometry to another CAR geometry.
	"""
	# what are the center coordinates of each geometries
	if center_source is None:
		center_source = enmap.pix2sky(
			shape_source, wcs_source,
			(shape_source[0] / 2., shape_source[1] / 2.))
	if center_target is None:
		center_target = enmap.pix2sky(
			shape_target, wcs_target,
			(shape_target[0] / 2., shape_target[1] / 2.))
	decs, ras = center_source
	dect, rat = center_target
	# what are the angle coordinates of each pixel in the target geometry
	if pos_target is None:
		pos_target = enmap.posmap(shape_target, wcs_target)
	#del pos_target
	# recenter the angle coordinates of the target from the target center
	# to the source center
	if inverse:
		transfun = lambda x: coordinates.decenter(x, (rat, dect, ras, decs))
	else:
		transfun = lambda x: coordinates.recenter(x, (rat, dect, ras, decs))
	res = coordinates.transform_meta(transfun, pos_target[1::-1], fields=["ang"])
	pix_new = enmap.sky2pix(shape_source, wcs_source, res.ocoord[1::-1])
	pix_new = np.concatenate((pix_new,res.ang[None]))
	return pix_new


def cutout(imap, width=None, ra=None, dec=None, pad=1, corner=False,
		   res=None, npix=None, return_slice=False,sindex=None):
	if type(imap) == str:
		shape, wcs = enmap.read_map_geometry(imap)
	else:
		shape, wcs = imap.shape, imap.wcs
	Ny, Nx = shape[-2:]
	def fround(x):
		return int(np.round(x))
	iy, ix = enmap.sky2pix(shape, wcs, coords=(dec, ra), corner=corner)
	if res is None:
		res = np.min(enmap.extent(shape, wcs) / shape[-2:])
	if npix is None:
		npix = int(width / res)
	if fround(iy - npix / 2) < pad or fround(ix - npix / 2) < pad or \
	   fround(iy + npix / 2) > (Ny - pad) or \
	   fround(ix + npix / 2) > (Nx - pad):
		return None
	if sindex is None:
		s = np.s_[...,fround(iy - npix / 2. + 0.5):fround(iy + npix / 2. + 0.5),
				  fround(ix - npix / 2. + 0.5):fround(ix + npix / 2. + 0.5)]
	else:
		s = np.s_[sindex,fround(iy - npix / 2. + 0.5):fround(iy + npix / 2. + 0.5),
				  fround(ix - npix / 2. + 0.5):fround(ix + npix / 2. + 0.5)]

	if return_slice:
		return s
	cutout = imap[s]
	return cutout


def rect_box(width, center=(0., 0.), height=None):
	if height is None:
		height = width
	ycen, xcen = center
	box = np.array([[-height / 2. + ycen, -width / 2. + xcen],
					[height / 2. + ycen, width / 2. + xcen]])
	return box


def get_pixsize_rect(shape, wcs):
	"""Return the exact pixel size in steradians for the rectangular cylindrical
	projection given by shape, wcs. Returns area[ny], where ny = shape[-2] is the
	number of rows in the image. All pixels on the same row have the same area."""
	ymin = enmap.sky2pix(shape, wcs, [-np.pi / 2, 0])[0]
	ymax = enmap.sky2pix(shape, wcs, [np.pi / 2, 0])[0]
	y = np.arange(shape[-2])
	x = y * 0
	dec1 = enmap.pix2sky(shape, wcs, [np.maximum(ymin, y - 0.5), x])[0]
	dec2 = enmap.pix2sky(shape, wcs, [np.minimum(ymax, y + 0.5), x])[0]
	area = np.abs((np.sin(dec2) - np.sin(dec1)) * wcs.wcs.cdelt[0] * np.pi / 180)
	return area

def rect_geometry(width, res, height=None, center=(0., 0.), proj="car"):
	shape, wcs = enmap.geometry(pos=rect_box(
		width, center=center, height=height), res=res, proj=proj)
	return shape, wcs


def distribute(N,nmax):
	"""
	Distribute N things into cells as equally as possible such that 
	no cell has more than nmax things.
	"""
	actual_max = int(2.*(nmax+1)/3.)
	numcells = int(round(N*1./actual_max))
	each_cell = [actual_max]*(numcells-1)
	rem = N-sum(each_cell)
	if rem>0: each_cell.append(rem)
	assert sum(each_cell)==N
	return each_cell

def populate(shape,wcs,ofunc,maxpixy = 400,maxpixx = 400):
	"""
	Loop through tiles in a new map of geometry (shape,wcs)
	with tiles that have maximum allowed shape (maxpixy,maxpixx)
	such that each tile is populated with the result of
	ofunc(oshape,owcs) where oshape,owcs is the geometry of each
	tile.
	"""
	omap = enmap.zeros(shape,wcs)
	Ny,Nx = shape[-2:]
	tNys = distribute(Ny,maxpixy)
	tNxs = distribute(Nx,maxpixx)
	numy = len(tNys)
	numx = len(tNxs)
	sny = 0
	ntiles = numy*numx
	print("Number of tiles = ",ntiles)
	done = 0
	for i in range(numy):
		eny = sny+tNys[i]
		snx = 0
		for j in range(len(tNxs)):
			enx = snx+tNxs[j]
			sel = np.s_[...,sny:eny,snx:enx]
			oshape,owcs = enmap.slice_geometry(shape,wcs,sel)
			omap[sel] = ofunc(oshape,owcs)
			snx += tNxs[j]
			done += 1
		sny += tNys[i]
		print(done , " / ", ntiles, " tiles done...")
	return omap


def postage_stamp(inmap, ra_deg, dec_deg, width_arcmin,
				  res_arcmin, proj='gnomonic', return_cutout=False,
				  npad=3, rotate_pol=True, **kwargs):
				  raise Exception("postage_stamp has been deprecated. Please use thumbnails instead.")
<|MERGE_RESOLUTION|>--- conflicted
+++ resolved
@@ -235,11 +235,7 @@
 				# Not sure why the [::-1] is necessary here. Maybe psi,theta,phi vs. phi,theta,psi?
 				pos = coordinates.transform_euler(inv_euler(rot2euler(rot))[::-1], pos, pol=pol)
 			# The actual interpolation happens here
-<<<<<<< HEAD
 			vals  = imap.at(pos[1::-1], order=order, border=boundary, ip=ip)
-=======
-			vals  = imap_pre.at(pos[1::-1], order=order, prefilter=False, mode="spline", border=boundary)
->>>>>>> aff258b6
 			if rot is not None and imap.ndim > 2:
 				# Update the polarization to account for the new coordinate system
 				for s, c1, c2 in enmap.spin_helper(spin, imap.shape[-3]):
